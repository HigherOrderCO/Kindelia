run {
  ask (Call 'Count' [{Inc}]);
  ask (Call 'Count' [{Inc}]);
  ask (Call 'Count' [{Inc}]);
<<<<<<< HEAD
  ask count = (Call 'Count' [{Get}]);
  (Done count)
=======
  ask (Call 'Count' [{Inc}]);
  ask x = (Call 'Count' [{Get}]);
  {DONE x}
>>>>>>> c475cf8a
}<|MERGE_RESOLUTION|>--- conflicted
+++ resolved
@@ -2,12 +2,7 @@
   ask (Call 'Count' [{Inc}]);
   ask (Call 'Count' [{Inc}]);
   ask (Call 'Count' [{Inc}]);
-<<<<<<< HEAD
-  ask count = (Call 'Count' [{Get}]);
-  (Done count)
-=======
   ask (Call 'Count' [{Inc}]);
   ask x = (Call 'Count' [{Get}]);
   {DONE x}
->>>>>>> c475cf8a
 }