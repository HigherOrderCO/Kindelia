use crate::{
<<<<<<< HEAD
  bits::{deserialized_func, serialized_func},
  hvm::{init_map, init_runtime, name_to_u128, read_statements, u128_to_name, view_statements},
=======
  hvm::{
    init_runtime, name_to_u128, read_statements, u128_to_name, view_statements, Statement, Term::*,
  },
>>>>>>> 9f5dce6e
  test::{
    strategies::{func, heap, name, statement},
    util::{
      advance, rollback, rollback_path, rollback_simple, temp_dir, test_heap_checksum,
      view_rollback_ticks, RuntimeStateTest, TempDir,
    },
  },
};
use proptest::collection::vec;
use proptest::proptest;
use rstest::rstest;

#[rstest]
pub fn simple_rollback(temp_dir: TempDir) {
  let fn_names = ["Count", "Store", "Sub", "Add"];
  assert!(rollback_simple(PRE_COUNTER, COUNTER, &fn_names, 1000, 1, &temp_dir.path));
}

<<<<<<< HEAD
#[rstest]
pub fn advanced_rollback_in_random_state(temp_dir: TempDir) {
=======
#[test]
pub fn advanced_rollback_in_random_state() {
>>>>>>> 9f5dce6e
  let fn_names = ["Count", "Store", "Sub", "Add"];
  let path = [1000, 12, 1000, 24, 1000, 36];
  assert!(rollback_path(PRE_COUNTER, COUNTER, &fn_names, &path, &temp_dir.path));
}

#[rstest]
pub fn advanced_rollback_in_saved_state(temp_dir: TempDir) {
  let fn_names = ["Count", "Store", "Sub", "Add"];
  let mut rt = init_runtime(Some(&temp_dir.path));
  rt.run_statements_from_code(PRE_COUNTER, true);
  advance(&mut rt, 1000, Some(COUNTER));
  rt.rollback(900);
  println!(" - tick: {}", rt.get_tick());
  let s1 =
    RuntimeStateTest::new(&fn_names, &mut rt);

  advance(&mut rt, 1000, Some(COUNTER));
  rt.rollback(900);
  println!(" - tick: {}", rt.get_tick());
  let s2 =
    RuntimeStateTest::new(&fn_names, &mut rt);

  advance(&mut rt, 1000, Some(COUNTER));
  rt.rollback(900);
  println!(" - tick: {}", rt.get_tick());
  let s3 =
    RuntimeStateTest::new(&fn_names, &mut rt);

  assert_eq!(s1, s2);
  assert_eq!(s2, s3);
}

#[rstest]
pub fn advanced_rollback_run_fail(temp_dir: TempDir) {
  let fn_names = ["Count", "Store", "Sub", "Add"];
  let path = [2, 1, 2, 1, 2, 1];
  assert!(rollback_path(PRE_COUNTER, COUNTER, &fn_names, &path, &temp_dir.path));
}

#[rstest]
pub fn stack_overflow(temp_dir: TempDir) {
  // caused by compute_at function
  let mut rt = init_runtime(Some(&temp_dir.path));
  rt.run_statements_from_code(PRE_COUNTER, true);
  advance(&mut rt, 1000, Some(COUNTER));
}

#[rstest]
#[ignore = "fix not done"]
// TODO: fix drop stack overflow
pub fn stack_overflow2(temp_dir: TempDir) {
  // caused by drop of term
  let mut rt = init_runtime(Some(&temp_dir.path));
  rt.run_statements_from_code(PRE_COUNTER, false);
  rt.run_statements_from_code(COUNTER_STACKOVERFLOW, false);
}

#[rstest]
pub fn persistence1(temp_dir: TempDir) {
  println!("{}", temp_dir.path.as_path().display());

  let fn_names = ["Count", "Store", "Sub", "Add"];
  let mut rt = init_runtime(Some(&temp_dir.path));
  rt.run_statements_from_code(PRE_COUNTER, true);

  advance(&mut rt, 1000, Some(COUNTER));
  let s1 = RuntimeStateTest::new(&fn_names, &mut rt);

  rt.rollback(999); // rollback for the latest rollback saved
  let s2 = RuntimeStateTest::new(&fn_names, &mut rt);

  advance(&mut rt, 1000, Some(COUNTER));
  let s3 = RuntimeStateTest::new(&fn_names, &mut rt);

  rt.restore_state().expect("Could not restore state"); // restore last rollback, must be equal to s2
  let s4 = RuntimeStateTest::new(&fn_names, &mut rt);

  advance(&mut rt, 1000, Some(COUNTER));
  let s5 = RuntimeStateTest::new(&fn_names, &mut rt);

  assert_eq!(s1, s3);
  assert_eq!(s2, s4);
  assert_eq!(s3, s5);
}

#[rstest]
fn one_hundred_snapshots(temp_dir: TempDir) {
  // run this with rollback in each 4th snapshot
  // note: this test has no state
  let mut rt = init_runtime(Some(&temp_dir.path));
  for i in 0..100000 {
    rt.tick();
    println!(" - tick: {}, - rollback: {}", rt.get_tick(), view_rollback_ticks(&rt));
  }
}

proptest! {
  #[test]
  fn name_conversion(name in name()) {
    let a = u128_to_name(name);
    let b = name_to_u128(&a);
    let c = u128_to_name(b);
    assert_eq!(name, b);
    assert_eq!(a, c);
  }

  #[test]
  fn parser(statements in vec(statement(), 0..10)) {
    let str = view_statements(&statements);
    let (.., s1) = read_statements(&str).unwrap();
    assert_eq!(statements, s1);
  }

  #[test]
  #[ignore = "slow"]
  fn serialize_deserialize_heap(heap in heap()) {
    let mut h1 = heap;
    let s1 = format!("{:?}", h1);
    println!("{}", s1);
    let a = h1.serialize();
    h1.deserialize(&a);
    let s2 = format!("{:?}", h1);
    assert_eq!(s1, s2);
  }
}

// ===========================================================
// Codes
pub const PRE_COUNTER: &'static str = "
  ctr {Succ p}
  ctr {Zero}

  fun (ToSucc n) {
    (ToSucc #0) = {Zero}
    (ToSucc n) = {Succ (ToSucc (- n #1))}
  }

  fun (Add n) {
    (Add n) = {Succ n}
  }

  fun (Sub n) {
    (Sub {Succ p}) = p
    (Sub {Zero}) = {Zero}
  }

  ctr {StoreAdd}
  ctr {StoreSub}
  ctr {StoreGet}

  fun (Store action) {
    (Store {StoreAdd}) =
      ask l = (Take);
      ask (Save (Add l));
      (Done #0)
    (Store {StoreSub}) =
      ask l = (Take);
      ask (Save (Sub l));
      (Done #0)
    (Store {StoreGet}) = 
      ask l = (Load);
      (Done l)
  } with { {Zero} }
";

pub const COUNTER: &'static str = "
  run {
    ask (Call 'Store' [{StoreAdd}]);
    ask count = (Call 'Store' [{StoreGet}]);
    (Done count)
  }

  run {
    ask (Call 'Count' [{Inc}]);
    ask count = (Call 'Count' [{Get}]);
    (Done count)
  }
";

pub const SIMPLE_COUNT: &'static str = "
  run {
    ask (Call 'Count' [{Inc}]);
    ask count = (Call 'Count' [{Get}]);
    (Done count)
  }
";

pub const COUNTER_STACKOVERFLOW: &'static str = "
  run {
    (Done (ToSucc #8000))
  }
";<|MERGE_RESOLUTION|>--- conflicted
+++ resolved
@@ -1,12 +1,6 @@
 use crate::{
-<<<<<<< HEAD
   bits::{deserialized_func, serialized_func},
   hvm::{init_map, init_runtime, name_to_u128, read_statements, u128_to_name, view_statements},
-=======
-  hvm::{
-    init_runtime, name_to_u128, read_statements, u128_to_name, view_statements, Statement, Term::*,
-  },
->>>>>>> 9f5dce6e
   test::{
     strategies::{func, heap, name, statement},
     util::{
@@ -25,13 +19,8 @@
   assert!(rollback_simple(PRE_COUNTER, COUNTER, &fn_names, 1000, 1, &temp_dir.path));
 }
 
-<<<<<<< HEAD
 #[rstest]
 pub fn advanced_rollback_in_random_state(temp_dir: TempDir) {
-=======
-#[test]
-pub fn advanced_rollback_in_random_state() {
->>>>>>> 9f5dce6e
   let fn_names = ["Count", "Store", "Sub", "Add"];
   let path = [1000, 12, 1000, 24, 1000, 36];
   assert!(rollback_path(PRE_COUNTER, COUNTER, &fn_names, &path, &temp_dir.path));
@@ -45,20 +34,17 @@
   advance(&mut rt, 1000, Some(COUNTER));
   rt.rollback(900);
   println!(" - tick: {}", rt.get_tick());
-  let s1 =
-    RuntimeStateTest::new(&fn_names, &mut rt);
+  let s1 = RuntimeStateTest::new(&fn_names, &mut rt);
 
   advance(&mut rt, 1000, Some(COUNTER));
   rt.rollback(900);
   println!(" - tick: {}", rt.get_tick());
-  let s2 =
-    RuntimeStateTest::new(&fn_names, &mut rt);
+  let s2 = RuntimeStateTest::new(&fn_names, &mut rt);
 
   advance(&mut rt, 1000, Some(COUNTER));
   rt.rollback(900);
   println!(" - tick: {}", rt.get_tick());
-  let s3 =
-    RuntimeStateTest::new(&fn_names, &mut rt);
+  let s3 = RuntimeStateTest::new(&fn_names, &mut rt);
 
   assert_eq!(s1, s2);
   assert_eq!(s2, s3);
@@ -150,7 +136,6 @@
   fn serialize_deserialize_heap(heap in heap()) {
     let mut h1 = heap;
     let s1 = format!("{:?}", h1);
-    println!("{}", s1);
     let a = h1.serialize();
     h1.deserialize(&a);
     let s2 = format!("{:?}", h1);
