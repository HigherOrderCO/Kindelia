// Welcome to Kindelia's High-order Virtual Machine!
// =================================================
//
// This file is a modification of the project hosted on github.com/kindelia/hvm, and it makes a
// series of changes with the goal of serving the requirements of a peer-to-peer computer.
//
// Kindelia-HVM's memory model
// ---------------------------
// 
// The runtime memory consists of just a vector of u128 pointers. That is:
//
//   Mem ::= Vec<Ptr>
// 
// A pointer has 3 parts:
//
//   Ptr ::= TT AAAAAAAAAAAAAAA BBBBBBBBBBBBBBB
//
// Where:
//
//   T : u8  is the pointer tag 
//   A : u60 is the 1st value
//   B : u60 is the 2nd value
//
// There are 12 possible tags:
//
//   Tag | Val | Meaning  
//   ----| --- | -------------------------------
//   DP0 |   0 | a variable, bound to the 1st argument of a duplication
//   DP1 |   1 | a variable, bound to the 2nd argument of a duplication
//   VAR |   2 | a variable, bound to the one argument of a lambda
//   ARG |   3 | an used argument of a lambda or duplication
//   ERA |   4 | an erased argument of a lambda or duplication
//   LAM |   5 | a lambda
//   APP |   6 | an application
//   SUP |   7 | a superposition
//   CTR |   8 | a constructor
//   FUN |   9 | a function
//   OP2 |  10 | a numeric operation
//   NUM |  11 | a 120-bit number
//
// The semantics of the 1st and 2nd values depend on the pointer tag. 
//
//   Tag | 1st ptr value                | 2nd ptr value
//   --- | ---------------------------- | ---------------------------------
//   DP0 | the duplication label        | points to the duplication node
//   DP1 | the duplication label        | points to the duplication node
//   VAR | not used                     | points to the lambda node
//   ARG | not used                     | points to the variable occurrence
//   ERA | not used                     | not used
//   LAM | not used                     | points to the lambda node
//   APP | not used                     | points to the application node
//   SUP | the duplication label        | points to the superposition node
//   CTR | the constructor name         | points to the constructor node
//   FUN | the function name            | points to the function node
//   OP2 | the operation name           | points to the operation node
//   NUM | the most significant 60 bits | the least significant 60 bits
//
// Notes:
//
//   1. The duplication label is an internal value used on the DUP-SUP rule.
//   2. The operation name only uses 4 of the 60 bits, as there are only 16 ops.
//   3. NUM pointers don't point anywhere, they just store the number directly.
//
// A node is a tuple of N pointers stored on sequential memory indices.
// The meaning of each index depends on the node. There are 7 types:
//
//   Duplication Node:
//   - [0] => either an ERA or an ARG pointing to the 1st variable location
//   - [1] => either an ERA or an ARG pointing to the 2nd variable location
//   - [2] => pointer to the duplicated expression
//
//   Lambda Node:
//   - [0] => either and ERA or an ERA pointing to the variable location
//   - [1] => pointer to the lambda's body
//   
//   Application Node:
//   - [0] => pointer to the lambda
//   - [1] => pointer to the argument
//
//   Superposition Node:
//   - [0] => pointer to the 1st superposed value
//   - [1] => pointer to the 2sd superposed value
//
//   Constructor Node:
//   - [0] => pointer to the 1st field
//   - [1] => pointer to the 2nd field
//   - ... => ...
//   - [N] => pointer to the Nth field
//
//   Function Node:
//   - [0] => pointer to the 1st argument
//   - [1] => pointer to the 2nd argument
//   - ... => ...
//   - [N] => pointer to the Nth argument
//
//   Operation Node:
//   - [0] => pointer to the 1st operand
//   - [1] => pointer to the 2nd operand
//
// Notes:
//
//   1. Duplication nodes DON'T have a body. They "float" on the global scope.
//   2. Lambdas and Duplications point to their variables, and vice-versa.
//   3. ARG pointers can only show up inside Lambdas and Duplications.
//   4. Nums and vars don't require a node type, because they're unboxed.
//   5. Function and Constructor arities depends on the user-provided definition.
//
// Example 0:
// 
//   Term:
//
//    {Tuple2 #7 #8}
//
//   Memory:
//
//     Root : Ptr(CTR, 0x0000007b9d30a43, 0x000000000000000)
//     0x00 | Ptr(NUM, 0x000000000000000, 0x000000000000007) // the tuple's 1st field
//     0x01 | Ptr(NUM, 0x000000000000000, 0x000000000000008) // the tuple's 2nd field
//
//   Notes:
//     
//     1. This is just a pair with two numbers.
//     2. The root pointer is not stored on memory.
//     3. The '0x0000007b9d30a43' constant encodes the 'Tuple2' name.
//     4. Since nums are unboxed, a 2-tuple uses 2 memory slots, or 32 bytes.
//
// Example 1:
//
//   Term:
//
//     λ~ λb b
//
//   Memory:
//
//     Root : Ptr(LAM, 0x000000000000000, 0x000000000000000)
//     0x00 | Ptr(ERA, 0x000000000000000, 0x000000000000000) // 1st lambda's argument
//     0x01 | Ptr(LAM, 0x000000000000000, 0x000000000000002) // 1st lambda's body
//     0x02 | Ptr(ARG, 0x000000000000000, 0x000000000000003) // 2nd lambda's argument
//     0x03 | Ptr(VAR, 0x000000000000000, 0x000000000000002) // 2nd lambda's body
//
//   Notes:
//
//     1. This is a λ-term that discards the 1st argument and returns the 2nd.
//     2. The 1st lambda's argument not used, thus, an ERA pointer.
//     3. The 2nd lambda's argument points to its variable, and vice-versa.
//     4. Each lambda uses 2 memory slots. This term uses 64 bytes in total.
//     
// Example 2:
//
//   Term:
//     
//     λx dup x0 x1 = x; (* x0 x1)
//
//   Memory:
//
//     Root : Ptr(LAM, 0x000000000000000, 0x000000000000000)
//     0x00 | Ptr(ARG, 0x000000000000000, 0x000000000000004) // the lambda's argument
//     0x01 | Ptr(OP2, 0x000000000000002, 0x000000000000005) // the lambda's body
//     0x02 | Ptr(ARG, 0x000000000000000, 0x000000000000005) // the duplication's 1st argument
//     0x03 | Ptr(ARG, 0x000000000000000, 0x000000000000006) // the duplication's 2nd argument
//     0x04 | Ptr(VAR, 0x000000000000000, 0x000000000000000) // the duplicated expression
//     0x05 | Ptr(DP0, 0x3e8d2b9ba31fb21, 0x000000000000002) // the operator's 1st operand
//     0x06 | Ptr(DP1, 0x3e8d2b9ba31fb21, 0x000000000000002) // the operator's 2st operand
//
//   Notes:
//     
//     1. This is a lambda function that squares a number.
//     2. Notice how every ARGs point to a VAR/DP0/DP1, that points back its source node.
//     3. DP1 does not point to its ARG. It points to the duplication node, which is at 0x02.
//     4. The lambda's body does not point to the dup node, but to the operator. Dup nodes float.
//     5. 0x3e8d2b9ba31fb21 is a globally unique random label assigned to the duplication node.
//     6. That duplication label is stored on the DP0/DP1 that point to the node, not on the node.
//     7. A lambda uses 2 memory slots, a duplication uses 3, an operator uses 2. Total: 112 bytes.
//     8. In-memory size is different to, and larger than, serialization size.
//
// How is Kindelia's HVM different from the conventional HVM?
// ----------------------------------------------------------
//
// First, it is a 128-bit, rather than a 64-bit architecture. It can store 120-bit unboxed
// integers, up from 32-bit unboxed uints stored by the conventional HVM. It allows addressing up
// to 2^60 function names, up from 2^30 allowed by the conventional HVM, which isn't enough for
// Kindelia. This change comes with a cost of about ~30% reduced performance, which is acceptable.
//
// Second, it implements a reversible heap machinery, which allows saving periodic snapshots of
// past heap states, and jump back to them. This is necessary because of decentralized consensus.
// If we couldn't revert to past states, we'd have to recompute the entire history anytime there is
// a block reorg, which isn't practical. On Ethereum, this is achieved by storing the state as a
// Map<U256> using Merkle Trees, which, being an immutable structure, allows non-destructive
// insertions and rollbacks. We could do the same, but we decided to further leverage the HVM by
// saving its whole heap as the network state. In other words, applications are allowed to persist
// arbitrary HVM structures on disk by using the IO.save operation. For example:
//
//   (IO.save {Cons #1 {Cons #2 {Cons #3 {Nil}}}} ...)
//
// The operation above would persist the [1,2,3] list as the app's state, with no need for
// serialization. As such, when the app stops running, that list will not be freed from memory.
// Instead, the heap will persist between blocks, so the app just needs to store a pointer to
// the list's head, allowing it to retrieve its state later on. This is only possible because the
// HVM is garbage-collection free, otherwise, leaks would overwhelm the memory.
//
// How are reversible heaps stored?
// --------------------------------
//
// Kindelia's heap is set to grow exactly 8 GB per year. In other words, 10 years after the genesis
// block, the heap size will be of exactly 80 GB. But that doesn't mean a full node will be able
// to operate with even that much ram, because Kindelia must also save snapshots. Right now, it
// stores at most 10 snapshots, trying to keep them distributed with exponentially decreasing ages.
// For example, if we're on block 1000, it might store a snapshot of blocks 998, 996, 992, 984,
// 968, 872, 744 and 488, which is compatible with the fact that longer-term rollbacks are
// incresingly unlikely. If there is a rollback to block 990, we just go back to the earliest
// snapshot, 984, and reprocess blocks 985-1000, which is much faster than recomputing the entire
// history.
//
// In order to keep a good set of snapshots, we must be able to create and discard these heaps.
// Obviously, if this operation required copying the entire heap buffer every block, it would
// completely destroy the network's performance. As such, instead, heaps only actually store
// data that changed. So, using the example above, if a list was allocated and persisted on block 980,
// it will actually be stored on the snapshot 984, which is the earliest snapshot after 980. If the
// runtime, now on block 1000, attempts to read the memory where the list is allocated, it will
// actually receive a signal that it is stored on a past heap, and look for it on 996 and 992,
// until it is found on block 984.
//
// To achieve that, hashmaps are used to store defined functions and persistent state pointers. If
// a key isn't present, Kindelia will look for it on past snapshots. As for the runtime's memory,
// where HVM constructors and lambdas are stored, it doesn't use a hashmap. Instead, it uses a
// Nodes type, which stores data in a big pre-allocated u128 buffer, and keeps track of used memory
// slots in a separate buffer. We then reserve a constant, U128_NONE, to signal that an index isn't
// present, and must be found ina  past heap. This is different from 0, which means that this index
// is empty, and can be allocated. This allows for fast write, read, disposal and merging of heaps,
// but comes at the cost of wasting a lot of memory. Because of that, Kindelia's current
// implementation demands up to ~10x more available memory than the current heap size, but that
// could be reduced ten-fold by replacing vectors by a hashmap, or by just saving fewer past heaps.
//
// Other than a 128-bit architecture and reversible heaps, Kindelia's HVM is similar to the
// conventional HVM. This file will be extensively commented, with in-depth explanations of every
// little aspect, from the HVM's memory model to interaction net rewrite rules.

#![allow(clippy::identity_op)]

use std::collections::{hash_map, HashMap, HashSet};
use std::hash::{BuildHasherDefault, Hash, Hasher};
use std::path::PathBuf;
use std::sync::Arc;
use std::time::Instant;

use nohash_hasher::NoHashHasher;

use crate::bits;
use crate::crypto;
use crate::dbg_println;
use crate::util::U128_SIZE;
use crate::util;

// Types
// -----

// This is the HVM's term type. It is used to represent an expression. It is not used in rewrite
// rules. Instead, it is stored on HVM's heap using its memory model, which will be elaborated
// later on. Below is a description of each variant:
// - Var: variable. Note an u128 is used instead of a string. It stores up to 20 6-bit letters.
// - Dup: a lazy duplication of any other term. Written as: `dup a b = term; body`
// - Lam: an affine lambda. Written as: `λvar body`.
// - App: a lambda application. Written as: `(! f x)`.
// - Ctr: a constructor. Written as: `{Ctr val0 val1 ...}`
// - Fun: a function call. Written as: `(Fun arg0 arg1 ...)`
// - Num: an unsigned integer. Note that an u128 is used, but it is actually 120 bits long.
// - Op2: a numeric operation.
/// A native HVM term
#[derive(Clone, Debug, PartialEq)]
pub enum Term {
  Var { name: u128 },
  Dup { nam0: u128, nam1: u128, expr: Box<Term>, body: Box<Term> },
  Lam { name: u128, body: Box<Term> },
  App { func: Box<Term>, argm: Box<Term> },
  Ctr { name: u128, args: Vec<Term> },
  Fun { name: u128, args: Vec<Term> },
  Num { numb: u128 },
  Op2 { oper: u128, val0: Box<Term>, val1: Box<Term> },
}

// A native HVM 60-bit machine integer operation
// - Add: addition
// - Sub: subtraction
// - Mul: multiplication
// - Div: division
// - Mod: modulo
// - And: bitwise and
// - Or : bitwise or
// - Xor: bitwise xor
// - Shl: shift left
// - Shr: shift right
// - Ltn: less than
// - Lte: less than or equal
// - Eql: equal
// - Gte: greater than or equal
// - Gtn: greater than
// - Neq: not equal
#[derive(Clone, Copy, Debug, PartialEq)]
pub enum Oper {
  Add, Sub, Mul, Div,
  Mod, And, Or,  Xor,
  Shl, Shr, Ltn, Lte,
  Eql, Gte, Gtn, Neq,
}

// A u64 HashMap
pub type Map<A> = HashMap<u64, A, BuildHasherDefault<NoHashHasher<u64>>>;

// A rewrite rule, or equation, in the shape of `left_hand_side = right_hand_side`.
#[derive(Clone, Debug, PartialEq)]
pub struct Rule {
  pub lhs: Term,
  pub rhs: Term,
}

// A function, which is just a vector of rewrite rules.
pub type Func = Vec<Rule>;

// The types below are used by the runtime to evaluate rewrite rules. They store the same data as
// the type aboves, except in a semi-compiled, digested form, allowing faster computation.

// Compiled information about a left-hand side variable.
#[derive(Clone, Debug, PartialEq)]
pub struct Var {
  pub name : u128,         // this variable's name
  pub param: u128,         // in what parameter is this variable located?
  pub field: Option<u128>, // in what field is this variable located? (if any)
  pub erase: bool,         // should this variable be collected (because it is unused)?
}

// Compiled information about a rewrite rule.
#[derive(Clone, Debug, PartialEq)]
pub struct CompRule {
  pub cond: Vec<Ptr>,          // left-hand side matching conditions
  pub vars: Vec<Var>,          // left-hand side variable locations
  pub eras: Vec<(u128, u128)>, // must-clear locations (argument number and arity)
  pub body: Term,              // right-hand side body of rule
}

// Compiled information about a function.
#[derive(Clone, Debug, PartialEq, Default)]
pub struct CompFunc {
  func: Func,           // the original function
  arity: u128,          // number of arguments
  redux: Vec<u128>,     // index of strict arguments
  rules: Vec<CompRule>, // vector of rules
}

// A file, which is just a map of `FuncID -> CompFunc`
// It is used to find a function when it is called, in order to apply its rewrite rules.
#[derive(Clone, Debug)]
pub struct Funcs {
  pub funcs: Map<Arc<CompFunc>>,
}

// A map of `FuncID -> Arity`
// It is used in many places to find the arity (argument count) of functions and constructors.
#[derive(Clone, Debug)]
pub struct Arits {
  pub arits: Map<u128>,
}

// A map of `FuncID -> Ptr`
// It links a function id to its state on the runtime memory.
#[derive(Clone, Debug)]
pub struct Store {
  pub links: Map<Ptr>,
}

// An HVM pointer. It can point to an HVM node, a variable, or store an unboxed u120.
pub type Ptr = u128;

/// A global statement that alters the state of the blockchain
pub enum Statement {
  Fun { name: u128, args: Vec<u128>, func: Vec<Rule>, init: Term },
  Ctr { name: u128, args: Vec<u128>, },
  Run { expr: Term, sign: Option<crypto::Signature> },
}

// A mergeable vector of u128 values
#[derive(Debug, Clone)]
pub struct Nodes {
  data: Vec<u128>,
  used: Vec<usize>,
}

// HVM's memory state (nodes, functions, metadata, statistics)
#[derive(Debug)]
pub struct Heap {
  pub uuid: u128,  // unique identifier
  pub blob: Nodes, // memory block holding HVM nodes
  pub disk: Store, // points to stored function states
  pub file: Funcs, // function codes
  pub arit: Arits, // function arities
  pub tick: u128,  // time counter
  pub funs: u128,  // total function count
  pub dups: u128,  // total dups count
  pub rwts: u128,  // total graph rewrites
  pub mana: u128,  // total mana cost
  pub size: i128,  // total used memory (in 64-bit words)
  pub next: u128,  // memory index that *may* be empty
}

// A serialized Heap
pub struct SerializedHeap {
  pub uuid: u128,
  pub blob: Vec<u128>,
  pub disk: Vec<u128>,
  pub file: Vec<u128>,
  pub arit: Vec<u128>,
  pub nums: Vec<u128>,
  pub stat: Vec<u128>,
}

// A list of past heap states, for block-reorg rollback
// FIXME: this should be replaced by a much simpler index array
#[derive(Debug)]
pub enum Rollback {
  Cons {
    keep: u64,
    head: u64,
    tail: Arc<Rollback>,
  },
  Nil,
}

// The current and past states
pub struct Runtime {
  heap: Vec<Heap>,      // heap objects
  draw: u64,            // drawing heap index
  curr: u64,            // current heap index
  nuls: Vec<u64>,       // reuse heap indices
  back: Arc<Rollback>,  // past states
}

pub fn heaps_invariant(rt: &Runtime) -> (bool, Vec<u8>, Vec<u64>) {
  let mut seen = vec![0u8; 10];
  let mut heaps = vec![0u64; 0];
  let mut push = |id: u64| {
    let idx = id as usize;
    seen[idx] += 1;
    heaps.push(id);
  };
  push(rt.draw);
  push(rt.curr);
  for nul in &rt.nuls {
    push(*nul);
  }
  {
    let mut back = &*rt.back;
    while let Rollback::Cons { keep, head, tail } = back {
      push(*head);
      back = &*tail;
    }
  }
  let failed = seen.iter().all(|c| *c == 1);
  (failed, seen, heaps)
}

// Constants
// ---------

const U128_PER_KB: u128 = (1024 / U128_SIZE) as u128;
const U128_PER_MB: u128 = U128_PER_KB << 10;
const U128_PER_GB: u128 = U128_PER_MB << 10;

const HEAP_SIZE: u128 = 32 * U128_PER_MB;

pub const MAX_ARITY: u128 = 16;
pub const MAX_FUNCS: u128 = 1 << 24; // TODO: increase to 2^30 once arity is moved out
pub const MAX_TERM_DEPTH: u128 = 256; // maximum depth of a LHS or RHS term
pub const VARS_SIZE: usize = 1 << 18; // maximum variables per rule

pub const VAL: u128 = 1 << 0;
pub const EXT: u128 = 1 << 60;
pub const TAG: u128 = 1 << 120;

pub const VAL_MASK: u128 = EXT - 1;
pub const EXT_MASK: u128 = (TAG - 1)   ^ VAL_MASK;
pub const TAG_MASK: u128 = (u128::MAX) ^ EXT_MASK;
pub const NUM_MASK: u128 = EXT_MASK | VAL_MASK;

// | --------- | -----------------------|
// | TAG = NUM |        num (u120)      |
// | --------- | ---------------------- |
// | TAG = CTR |                        |
// | TAG = APP | ext (u60) | val (u60)  |
// | TAG = OP2 |                        |
// ...
// | --------- | ---------------------- |
// | TAG = LAM |       pos (u120)       |
// ...
// | --------- | -----------------------|

pub const DP0: u128 = 0x0;
pub const DP1: u128 = 0x1;
pub const VAR: u128 = 0x2;
pub const ARG: u128 = 0x3;
pub const ERA: u128 = 0x4;
pub const LAM: u128 = 0x5;
pub const APP: u128 = 0x6;
pub const SUP: u128 = 0x7;
pub const CTR: u128 = 0x8;
pub const FUN: u128 = 0x9;
pub const OP2: u128 = 0xA;
pub const NUM: u128 = 0xB;

pub const ADD : u128 = 0x0;
pub const SUB : u128 = 0x1;
pub const MUL : u128 = 0x2;
pub const DIV : u128 = 0x3;
pub const MOD : u128 = 0x4;
pub const AND : u128 = 0x5;
pub const OR  : u128 = 0x6;
pub const XOR : u128 = 0x7;
pub const SHL : u128 = 0x8;
pub const SHR : u128 = 0x9;
pub const LTN : u128 = 0xA;
pub const LTE : u128 = 0xB;
pub const EQL : u128 = 0xC;
pub const GTE : u128 = 0xD;
pub const GTN : u128 = 0xE;
pub const NEQ : u128 = 0xF;

pub const VAR_NONE  : u128 = 0x3FFFF;
pub const U128_NONE : u128 = 0xFFFFFFFFFFFFFFFFFFFFFFFFFFFFFFFF;
pub const I128_NONE : i128 = -0x7FFFFFFFFFFFFFFFFFFFFFFFFFFFFFFF;

// (IO r:Type) : Type
//   (IO.done expr)           : (IO r)
//   (IO.take           then) : (IO r)
//   (IO.save expr      then) : (IO r)
//   (IO.call expr args then) : (IO r)
//   (IO.name           then) : (IO r)
//   (IO.from           then) : (IO r)
const IO_DONE : u128 = 0x1364039960f; // name_to_u128("IO.DONE")
const IO_TAKE : u128 = 0x1364078b54f; // name_to_u128("IO.TAKE")
const IO_SAVE : u128 = 0x1364074b80f; // name_to_u128("IO.SAVE")
const IO_CALL : u128 = 0x1364034b596; // name_to_u128("IO.CALL")
const IO_NAME : u128 = 0x1364060b5cf; // name_to_u128("IO.NAME");
const IO_FROM : u128 = 0x1364041c657; // name_to_u128("IO.FROM")
const MC_DONE : u128 = 0xa33ca9; // name_to_u128("done")
const MC_TAKE : u128 = 0xe25be9; // name_to_u128("take")
const MC_LOAD : u128 = 0xc33968; // name_to_u128("load")
const MC_SAVE : u128 = 0xde5ea9; // name_to_u128("save")
const MC_CALL : u128 = 0x9e5c30; // name_to_u128("call")
const MC_NAME : u128 = 0xca5c69; // name_to_u128("name");
const MC_FROM : u128 = 0xab6cf1; // name_to_u128("from")

// Maximum mana that can be spent in a block
pub const BLOCK_MANA_LIMIT : u128 = 10_000_000_000;

// Maximum state growth per block, in bits
pub const BLOCK_BITS_LIMIT : i128 = 2048; // 1024 bits per sec = about 8 GB per year

// Mana Table
// ----------

// |-----------|---------------------------------|-------|
// | Opcode    | Effect                          | Mana  |
// |-----------|---------------------------------|-------|
// | APP-LAM   | applies a lambda                | 2     |
// | APP-SUP   | applies a superposition         | 4     |
// | OP2-NUM   | operates on a number            | 2     |
// | OP2-SUP   | operates on a superposition     | 4     |
// | FUN-CTR   | pattern-matches a constructor   | 2 + M |
// | FUN-SUP   | pattern-matches a superposition | 2 + A |
// | DUP-LAM   | clones a lambda                 | 4     |
// | DUP-NUM   | clones a number                 | 2     |
// | DUP-CTR   | clones a constructor            | 2 + A |
// | DUP-SUP-D | clones a superposition          | 4     |
// | DUP-SUP-E | undoes a superposition          | 2     |
// | DUP-ERA   | clones an erasure               | 2     |
// |-----------------------------------------------------|
// | * A is the constructor or function arity            |
// | * M is the alloc count of the right-hand side       |
// |-----------------------------------------------------|


fn AppLamMana() -> u128 {
  return 2;
}

fn AppSupMana() -> u128 {
  return 4;
}

fn Op2NumMana() -> u128 {
  return 2;
}

fn Op2SupMana() -> u128 {
  return 4;
}

fn FunCtrMana(body: &Term) -> u128 {
  return 2 + count_allocs(body);
}

fn FunSupMana(arity: u128) -> u128 {
  return 2 + arity;
}

fn DupLamMana() -> u128 {
  return 4;
}

fn DupNumMana() -> u128 {
  return 2;
}

fn DupCtrMana(arity: u128) -> u128 {
  return 2 + arity;
}

fn DupDupMana() -> u128 {
  return 4;
}

fn DupSupMana() -> u128 {
  return 2;
}

fn DupEraMana() -> u128 {
  return 2;
}

fn count_allocs(body: &Term) -> u128 {
  match body {
    Term::Var { name } => {
      0
    }
    Term::Dup { nam0, nam1, expr, body } => {
      let expr = count_allocs(expr);
      let body = count_allocs(body);
      3 + expr + body
    }
    Term::Lam { name, body } => {
      let body = count_allocs(body);
      2 + body
    }
    Term::App { func, argm } => {
      let func = count_allocs(func);
      let argm = count_allocs(argm);
      2 + func + argm
    }
    Term::Fun { name, args } => {
      let size = args.len() as u128;
      let mut count = 0;
      for (i, arg) in args.iter().enumerate() {
        count += count_allocs(arg);
      }
      size + count
    }
    Term::Ctr { name, args } => {
      let size = args.len() as u128;
      let mut count = 0;
      for (i, arg) in args.iter().enumerate() {
        count += count_allocs(arg);
      }
      size + count
    }
    Term::Num { numb } => {
      0
    }
    Term::Op2 { oper, val0, val1 } => {
      let val0 = count_allocs(val0);
      let val1 = count_allocs(val1);
      2 + val0 + val1
    }
  }
}

const GENESIS : &str = "
// Tuple types
ctr {Tuple0}
ctr {Tuple1 x0}
ctr {Tuple2 x0 x1}
ctr {Tuple3 x0 x1 x2}
ctr {Tuple4 x0 x1 x2 x3}
ctr {Tuple5 x0 x1 x2 x3 x4}
ctr {Tuple6 x0 x1 x2 x3 x4 x5}
ctr {Tuple7 x0 x1 x2 x3 x4 x5 x6}
ctr {Tuple8 x0 x1 x2 x3 x4 x5 x6 x7}
ctr {Tuple9 x0 x1 x2 x3 x4 x5 x6 x7 x8}
ctr {Tuple10 x0 x1 x2 x3 x4 x5 x6 x7 x8 x9}
ctr {Tuple11 x0 x1 x2 x3 x4 x5 x6 x7 x8 x9 x10}
ctr {Tuple12 x0 x1 x2 x3 x4 x5 x6 x7 x8 x9 x10 x11}

// Used to pretty-print names
ctr {Name name}

// Below, we declare the built-in IO operations

// IO.done returns from an IO operation
ctr {IO.DONE expr}
fun (IO.done expr) {
  (IO.done expr) = {IO.DONE expr}
}

// IO.take recovers an app's stored state
ctr {IO.TAKE then}
fun (IO.take then) {
  (IO.take then) = {IO.TAKE then}
}

// IO.save stores the app's state
ctr {IO.SAVE expr then}
fun (IO.save expr then) {
  (IO.save expr then) = {IO.SAVE expr then}
}

// IO.call calls another IO operation, assigning
// the caller name to the current subject name
ctr {IO.CALL name args then}
fun (IO.call name args then) {
  (IO.call name args then) = {IO.CALL name args then}
}

// IO.name returns the name of the current subject
ctr {IO.NAME then}
fun (IO.name then) {
  (IO.name then) = {IO.NAME then}
}

// IO.from returns the name of the current caller
ctr {IO.FROM then} 
fun (IO.from then) {
  (IO.from then) = {IO.FROM then}
}

// Works like IO.take, but clones the state
fun (IO.load cont) {
  (IO.load cont) =
    {IO.TAKE @x
    dup x0 x1 = x;
    {IO.SAVE x0 @~
    (! cont x1)}}
}

// This is here for debugging. Will be removed.
ctr {Count.Inc}
ctr {Count.Get}
fun (Count action) {
  (Count {Count.Inc}) =
    !take x
    !save (+ x #1)
    !done #0
  (Count {Count.Get}) =
    !load x
    !done x
}
";

// Utils
// -----

fn init_map<A>() -> Map<A> {
  HashMap::with_hasher(BuildHasherDefault::default())
}

// Rollback
// --------

fn absorb_u128(a: u128, b: u128, overwrite: bool) -> u128 {
  if b == U128_NONE { a } else if overwrite || a == U128_NONE { b } else { a }
}

fn absorb_i128(a: i128, b: i128, overwrite: bool) -> i128 {
  if b == I128_NONE { a } else if overwrite || a == I128_NONE { b } else { a }
}

fn heap_dir_path() -> PathBuf {
  dirs::home_dir().unwrap().join(".kindelia").join("state").join("heaps")
}

impl Heap {
  fn write(&mut self, idx: usize, val: u128) {
    return self.blob.write(idx, val);
  }
  fn read(&self, idx: usize) -> u128 {
    return self.blob.read(idx);
  }
  fn write_disk(&mut self, fid: u128, val: Ptr) {
    return self.disk.write(fid, val);
  }
  fn read_disk(&self, fid: u128) -> Option<Ptr> {
    return self.disk.read(fid);
  }
  fn write_file(&mut self, fid: u128, fun: Arc<CompFunc>) {
    return self.file.write(fid, fun);
  }
  fn read_file(&self, fid: u128) -> Option<Arc<CompFunc>> {
    return self.file.read(fid);
  }
  fn write_arit(&mut self, fid: u128, val: u128) {
    return self.arit.write(fid, val);
  }
  fn read_arit(&self, fid: u128) -> Option<u128> {
    return self.arit.read(fid);
  }
  fn set_tick(&mut self, tick: u128) {
    self.tick = tick;
  }
  fn get_tick(&self) -> u128 {
    return self.tick;
  }
  fn set_funs(&mut self, funs: u128) {
    self.funs = funs;
  }
  fn get_funs(&self) -> u128 {
    return self.funs;
  }
  fn set_dups(&mut self, dups: u128) {
    self.dups = dups;
  }
  fn get_dups(&self) -> u128 {
    return self.dups;
  }
  fn set_rwts(&mut self, rwts: u128) {
    self.rwts = rwts;
  }
  fn get_rwts(&self) -> u128 {
    return self.rwts;
  }
  fn set_mana(&mut self, mana: u128) {
    self.mana = mana;
  }
  fn get_mana(&self) -> u128 {
    return self.mana;
  }
  fn set_size(&mut self, size: i128) {
    self.size = size;
  }
  fn get_size(&self) -> i128 {
    return self.size;
  }
  fn set_next(&mut self, next: u128) {
    self.next = next;
  }
  fn get_next(&self) -> u128 {
    return self.next;
  }
  fn absorb(&mut self, other: &mut Self, overwrite: bool) {
    self.blob.absorb(&mut other.blob, overwrite);
    self.disk.absorb(&mut other.disk, overwrite);
    self.file.absorb(&mut other.file, overwrite);
    self.arit.absorb(&mut other.arit, overwrite);
    self.tick = absorb_u128(self.tick, other.tick, overwrite);
    self.funs = absorb_u128(self.funs, other.funs, overwrite);
    self.dups = absorb_u128(self.dups, other.dups, overwrite);
    self.rwts = absorb_u128(self.rwts, other.rwts, overwrite);
    self.mana = absorb_u128(self.mana, other.mana, overwrite);
    self.size = absorb_i128(self.size, other.size, overwrite);
    self.next = absorb_u128(self.next, other.next, overwrite);
  }
  fn clear(&mut self) {
    self.uuid = fastrand::u128(..);
    self.blob.clear();
    self.disk.clear();
    self.file.clear();
    self.arit.clear();
    self.tick = U128_NONE;
    self.funs = U128_NONE;
    self.dups = U128_NONE;
    self.rwts = U128_NONE;
    self.mana = U128_NONE;
    self.size = I128_NONE;
    self.next = U128_NONE;
  }
  fn serialize(&self) -> SerializedHeap {
    // Serializes stat and size
    let size = self.size as u128;
    let stat = vec![self.tick, self.funs, self.dups, self.rwts, self.mana, size, self.next];

    // Serializes Blob
    let mut blob_buff : Vec<u128> = vec![];
    for used_index in &self.blob.used {
      blob_buff.push(*used_index as u128);
      blob_buff.push(self.blob.data[*used_index]);
    }
    // Serializes Store
    let mut disk_buff : Vec<u128> = vec![];
    for (fnid, lnk) in &self.disk.links {
      disk_buff.push(*fnid as u128);
      disk_buff.push(*lnk as u128);
    }
    // Serializes Funcs
    let mut file_buff : Vec<u128> = vec![];
    for (fnid, func) in &self.file.funcs {
      let mut func_buff = util::u8s_to_u128s(&mut bits::serialized_func(&func.func).to_bytes());
      file_buff.push(*fnid as u128);
      file_buff.push(func_buff.len() as u128);
      file_buff.append(&mut func_buff);
    }
    // Serializes Arits
    let mut arit_buff : Vec<u128> = vec![];
    for (fnid, arit) in &self.arit.arits {
      arit_buff.push(*fnid as u128);
      arit_buff.push(*arit);
    }
    // Serializes Nums
    let nums_buff : Vec<u128> = vec![
      self.tick,
      self.funs,
      self.dups,
      self.rwts,
      self.mana,
      self.size as u128,
      self.next
    ];
    
    // Returns the serialized heap
    return SerializedHeap {
      uuid: self.uuid,
      blob: blob_buff,
      disk: disk_buff,
      file: file_buff,
      arit: arit_buff,
      nums: nums_buff,
      stat,
    };
  }
  fn deserialize(&mut self, serial: &SerializedHeap) {
    // Deseializes stat and size
    self.tick = serial.nums[0];
    self.funs = serial.nums[1];
    self.dups = serial.nums[2];
    self.rwts = serial.nums[3];
    self.mana = serial.nums[4];
    self.size = serial.nums[5] as i128;
    self.next = serial.nums[6];

    // Deserializes Nodes
    let mut i = 0;
    while i < serial.blob.len() {
      let idx = serial.blob[i + 0];
      let val = serial.blob[i + 1];
      self.write(idx as usize, val);
      i += 2;
    }
    // Deserializes Store
    let mut i = 0;
    while i < serial.disk.len() {
      let fnid = serial.disk[i + 0];
      let lnk  = serial.disk[i + 1];
      self.write_disk(fnid, lnk);
      i += 2;
    }
    // Deserializes Funcs
    let mut i = 0;
    while i < serial.file.len() {
      let fnid = serial.file[i + 0];
      let size = serial.file[i + 1];
      let buff = &serial.file[i + 2 .. i + 2 + size as usize];
      let func = build_func(&bits::deserialized_func(&bit_vec::BitVec::from_bytes(&util::u128s_to_u8s(&buff))),false).unwrap();
      self.write_file(fnid, Arc::new(func));
      i = i + 2 + size as usize;
    }
    // Deserializes Arits
    for i in 0 .. serial.arit.len() / 2 {
      let fnid = serial.arit[i * 2 + 0];
      let arit = serial.arit[i * 2 + 1];
      self.write_arit(fnid, arit);
    }
  }
  fn buffer_file_path(&self, uuid: u128, buffer_name: &str) -> PathBuf {
    heap_dir_path().join(format!("{:0>32x}.{}.bin", uuid, buffer_name))
  }
  fn write_buffer(&self, uuid: u128, buffer_name: &str, buffer: &[u128], append: bool) -> std::io::Result<()> {
    use std::io::Write;
    std::fs::create_dir_all(&heap_dir_path())?;
    std::fs::OpenOptions::new()
      .write(true)
      .append(append)
      .create(true)
      .open(self.buffer_file_path(self.uuid, buffer_name))?
      .write_all(&util::u128s_to_u8s(buffer))?;
    return Ok(());
  }
  fn read_buffer(&self, uuid: u128, buffer_name: &str) -> std::io::Result<Vec<u128>> {
    std::fs::read(self.buffer_file_path(uuid, buffer_name)).map(|x| util::u8s_to_u128s(&x))
  }
  pub fn save_buffers(&self) -> std::io::Result<()> {
    self.append_buffers(self.uuid)
  }
  fn append_buffers(&self, uuid: u128) -> std::io::Result<()> {
    let serial = self.serialize();
    self.write_buffer(serial.uuid, "blob", &serial.blob, true)?;
    self.write_buffer(serial.uuid, "disk", &serial.disk, true)?;
    self.write_buffer(serial.uuid, "file", &serial.file, true)?;
    self.write_buffer(serial.uuid, "arit", &serial.arit, true)?;
    self.write_buffer(serial.uuid, "nums", &serial.nums, true)?;
    self.write_buffer(serial.uuid, "stat", &serial.stat, false)?;
    return Ok(());
  }
  pub fn load_buffers(&mut self, uuid: u128) -> std::io::Result<()> {
    let blob = self.read_buffer(uuid, "blob")?;
    let disk = self.read_buffer(uuid, "disk")?;
    let file = self.read_buffer(uuid, "file")?;
    let arit = self.read_buffer(uuid, "arit")?;
    let nums = self.read_buffer(uuid, "nums")?;
    let stat = self.read_buffer(uuid, "stat")?;
    self.deserialize(&SerializedHeap { uuid, blob, disk, file, arit, nums, stat });
    return Ok(());
  }
  fn delete_buffers(&mut self) -> std::io::Result<()> {
    // TODO
    return Ok(());
  }
}

pub fn init_heap() -> Heap {
  Heap {
    uuid: fastrand::u128(..),
    blob: init_heap_data(U128_NONE),
    disk: Store { links: init_map() },
    file: Funcs { funcs: init_map() },
    arit: Arits { arits: init_map() },
    tick: U128_NONE,
    funs: U128_NONE,
    dups: U128_NONE,
    rwts: U128_NONE,
    mana: U128_NONE,
    size: I128_NONE,
    next: U128_NONE,
  }
}

pub fn init_heap_data(zero: u128) -> Nodes {
  return Nodes {
    data: vec![zero; HEAP_SIZE as usize],
    used: vec![],
  };
}

impl Nodes {
  fn write(&mut self, idx: usize, val: u128) {
    unsafe {
      let got = self.data.get_unchecked_mut(idx);
      if *got == U128_NONE {
        self.used.push(idx);
      }
      *got = val;
    }
  }
  fn read(&self, idx: usize) -> u128 {
    unsafe {
      return *self.data.get_unchecked(idx);
    }
  }
  fn clear(&mut self) {
    for idx in &self.used {
      unsafe {
        let val = self.data.get_unchecked_mut(*idx);
        *val = U128_NONE;
      }
    }
    self.used.clear();
  }
  fn absorb(&mut self, other: &mut Self, overwrite: bool) {
    for idx in &other.used {
      unsafe {
        let other_val = other.data.get_unchecked_mut(*idx);
        let self_val = self.data.get_unchecked_mut(*idx);
        if overwrite || *self_val == U128_NONE {
          self.write(*idx, *other_val);
        }
      }
    }
    other.clear();
  }
}

fn show_buff(vec: &[u128]) -> String {
  let mut result = String::new();
  for x in vec {
    if *x == U128_NONE {
      result.push_str("_ ");
    } else {
      result.push_str(&format!("{:x} ", *x));
    }
  }
  return result;
}

impl Store {
  fn write(&mut self, fid: u128, val: Ptr) {
    self.links.insert(fid as u64, val);
  }
  fn read(&self, fid: u128) -> Option<Ptr> {
    self.links.get(&(fid as u64)).map(|x| *x)
  }
  fn clear(&mut self) {
    self.links.clear();
  }
  fn absorb(&mut self, other: &mut Self, overwrite: bool) {
    for (fid, func) in other.links.drain() {
      if overwrite || !self.links.contains_key(&fid) {
        self.write(fid as u128, func);
      }
    }
  }
}

impl Funcs {
  fn write(&mut self, fid: u128, val: Arc<CompFunc>) {
    self.funcs.entry(fid as u64).or_insert(val);
  }
  fn read(&self, fid: u128) -> Option<Arc<CompFunc>> {
    return self.funcs.get(&(fid as u64)).map(|x| x.clone());
  }
  fn clear(&mut self) {
    self.funcs.clear();
  }
  fn absorb(&mut self, other: &mut Self, overwrite: bool) {
    for (fid, func) in other.funcs.drain() {
      if overwrite || !self.funcs.contains_key(&fid) {
        self.write(fid as u128, func.clone());
      }
    }
  }
}

impl Arits {
  fn write(&mut self, fid: u128, val: u128) {
    self.arits.entry(fid as u64).or_insert(val);
  }
  fn read(&self, fid: u128) -> Option<u128> {
    return self.arits.get(&(fid as u64)).map(|x| *x);
  }
  fn clear(&mut self) {
    self.arits.clear();
  }
  fn absorb(&mut self, other: &mut Self, overwrite: bool) {
    for (fid, arit) in other.arits.drain() {
      if overwrite || !self.arits.contains_key(&fid) {
        self.arits.insert(fid, arit);
      }
    }
  }
}

pub fn init_runtime() -> Runtime {
  let mut heap = Vec::new();
  for i in 0 .. 10 {
    heap.push(init_heap());
  }
  let mut rt = Runtime {
    heap,
    draw: 0,
    curr: 1,
    nuls: vec![2, 3, 4, 5, 6, 7, 8, 9],
    back: Arc::new(Rollback::Nil),
  };
  rt.run_statements_from_code(GENESIS);
  rt.snapshot();
  return rt;
}

impl Runtime {

  // API
  // ---

  pub fn define_function(&mut self, fid: u128, func: CompFunc) {
    self.get_heap_mut(self.draw).write_arit(fid, func.arity);
    self.get_heap_mut(self.draw).write_file(fid, Arc::new(func));
  }

  pub fn define_constructor(&mut self, cid: u128, arity: u128) {
    self.get_heap_mut(self.draw).write_arit(cid, arity);
  }

  // pub fn define_function_from_code(&mut self, name: &str, code: &str) {
  //   self.define_function(name_to_u128(name), read_func(code).1);
  // }

  pub fn create_term(&mut self, term: &Term, loc: u128, vars_data: &mut Map<u128>) -> Ptr {
    return create_term(self, term, loc, vars_data);
  }

  pub fn alloc_term(&mut self, term: &Term) -> u128 {
    let loc = alloc(self, 1);
    let lnk = create_term(self, term, loc, &mut init_map());
    self.write(loc as usize, lnk);
    return loc;
  }

  pub fn alloc_term_from_code(&mut self, code: &str) -> u128 {
    self.alloc_term(&read_term(code).1)
  }

  pub fn collect(&mut self, term: Ptr, mana: u128) -> Option<()> {
    collect(self, term, mana)
  }

  pub fn collect_at(&mut self, loc: u128, mana: u128) -> Option<()> {
    collect(self, self.read(loc as usize), mana)
  }

  //fn run_io_term(&mut self, subject: u128, caller: u128, term: &Term) -> Option<Ptr> {
    //let main = self.alloc_term(term);
    //let done = self.run_io(subject, caller, main);
    //return done;
  //}

  //fn run_io_from_code(&mut self, code: &str) -> Option<Ptr> {
    //return self.run_io_term(0, 0, &read_term(code).1);
  //}

  pub fn run_statements(&mut self, statements: &[Statement]) -> Vec<Result<(), String>> {
    statements.iter().map(|s| self.run_statement(s)).collect()
  }

  pub fn run_statements_from_code(&mut self, code: &str) -> Vec<Result<(), String>> {
    return self.run_statements(&read_statements(code).1);
  }

  pub fn compute_at(&mut self, loc: u128, mana: u128) -> Option<Ptr> {
    compute_at(self, loc, mana)
  }

  pub fn compute(&mut self, lnk: Ptr, mana: u128) -> Option<Ptr> {
    let host = alloc_lnk(self, lnk);
    let done = self.compute_at(host, mana)?;
    clear(self, host, 1);
    return Some(done);
  }

  pub fn show_term(&self, lnk: Ptr) -> String {
    return show_term(self, lnk, None);
  }

  pub fn show_term_at(&self, loc: u128) -> String {
    return show_term(self, self.read(loc as usize), None);
  }

  // Heaps
  // -----

  pub fn get_heap(&self, index: u64) -> &Heap {
    return &self.heap[index as usize];
  }

  pub fn get_heap_mut(&mut self, index: u64) -> &mut Heap {
    return &mut self.heap[index as usize];
  }

  // Copies the contents of the absorbed heap into the absorber heap
  fn absorb_heap(&mut self, absorber: u64, absorbed: u64, overwrite: bool) {
    // FIXME: can we satisfy the borrow checker without using unsafe pointers?
    unsafe {
      let a_arr = &mut self.heap as *mut Vec<Heap>;
      let a_ref = &mut *(&mut (*a_arr)[absorber as usize] as *mut Heap);
      let b_ref = &mut *(&mut (*a_arr)[absorbed as usize] as *mut Heap);
      a_ref.absorb(b_ref, overwrite);
    }
  }

  fn clear_heap(&mut self, index: u64) {
    self.heap[index as usize].clear();
  }

  fn undo(&mut self) {
    self.clear_heap(self.draw);
  }

  fn draw(&mut self) {
    self.absorb_heap(self.curr, self.draw, true);
    self.clear_heap(self.draw);
  }

  // IO
  // --

  pub fn run_io(&mut self, subject: u128, caller: u128, host: u128, mana: u128) -> Option<Ptr> {
    let term = reduce(self, host, mana)?;
    // eprintln!("-- {}", show_term(self, term));
    match get_tag(term) {
      CTR => {
        match get_ext(term) {
          IO_DONE => {
            let retr = ask_arg(self, term, 0);
            clear(self, host, 1);
            clear(self, get_loc(term, 0), 1);
            return Some(retr);
          }
          IO_TAKE => {
            //println!("- IO_TAKE subject is {} {}", u128_to_name(subject), subject);
            let cont = ask_arg(self, term, 0);
            if let Some(state) = self.read_disk(subject) {
              if state != 0 {
                self.write_disk(subject, 0);
                let cont = alloc_app(self, cont, state);
                let done = self.run_io(subject, subject, cont, mana);
                clear(self, host, 1);
                clear(self, get_loc(term, 0), 1);
                return done;
              }
            }
            clear(self, host, 1);
            clear(self, get_loc(term, 0), 1);
            return None;
          }
          IO_SAVE => {
            //println!("- IO_SAVE subject is {} {}", u128_to_name(subject), subject);
            let expr = ask_arg(self, term, 0);
            let save = self.compute(expr, mana)?;
            self.write_disk(subject, save);
            let cont = ask_arg(self, term, 1);
            let cont = alloc_app(self, cont, Num(0));
            let done = self.run_io(subject, subject, cont, mana);
            clear(self, host, 1);
            clear(self, get_loc(term, 0), 2);
            return done;
          }
          IO_CALL => {
            let fnid = ask_arg(self, term, 0);
            let tupl = ask_arg(self, term, 1);
            let cont = ask_arg(self, term, 2);
            // Builds the argument vector
            let arit = self.get_arity(get_ext(tupl));
            let mut args = Vec::new();
            for i in 0 .. arit {
              args.push(ask_arg(self, tupl, i));
            }
            // Calls called function IO, changing the subject
            // TODO: this should not alloc a Fun as it's limited to 60-bit names
            let ioxp = alloc_fun(self, get_num(fnid), &args);
            let retr = self.run_io(get_num(fnid), subject, ioxp, mana)?;
            // Calls the continuation with the value returned
            let cont = alloc_app(self, cont, retr);
            let done = self.run_io(subject, caller, cont, mana);
            // Clears memory
            clear(self, host, 1);
            clear(self, get_loc(tupl, 0), arit);
            clear(self, get_loc(term, 0), 3);
            return done;
          }
          IO_NAME => {
            let cont = ask_arg(self, term, 0);
            let cont = alloc_app(self, cont, Num(subject));
            let done = self.run_io(subject, caller, cont, mana);
            clear(self, host, 1);
            clear(self, get_loc(term, 0), 1);
            return done;
          }
          IO_FROM => {
            let cont = ask_arg(self, term, 0);
            let cont = alloc_app(self, cont, Num(subject));
            let done = self.run_io(subject, caller, cont, mana);
            clear(self, host, 1);
            clear(self, get_loc(term, 0), 1);
            return done;
          }
          _ => {
            //self.collect(term, mana)?;
            return None;
          }
        }
      }
      _ => {
        return None;
      }
    }
  }

  pub fn run_statement(&mut self, statement: &Statement) -> Result<(), String> {
    match statement {
      Statement::Fun { name, args, func, init } => {
        // TODO: if arity is set, fail
        if !self.exists(*name) {
          self.set_arity(*name, args.len() as u128);
          if self.check_func(&func) {
            if let Some(func) = build_func(func, true) {
              println!("- fun {}", u128_to_name(*name));
              self.set_arity(*name, args.len() as u128);
              self.define_function(*name, func);
              let state = self.create_term(init, 0, &mut init_map());
              self.write_disk(*name, state);
              self.draw();
              return Ok(());
            }
<<<<<<< HEAD
=======
          } else {
            let err = format!("Function {} didn't pass the checks", u128_to_name(*name));
            println!("- {}", err);
            self.undo();
            return Err(err);
>>>>>>> 987250c0
          }
          println!("- fun {} fail: doesn't pass the checks", u128_to_name(*name));
          self.undo();
          return;
        }
        let err = format!("Function {} already exists", u128_to_name(*name));
        println!("- {}", err);
        return Err(err);
      }
      Statement::Ctr { name, args } => {
        // TODO: if arity is set, fail
        if !self.exists(*name) {
          println!("- ctr {}", u128_to_name(*name));
          self.set_arity(*name, args.len() as u128);
          self.draw();
          return Ok(());
        }
        let err = format!("Constructor {} already exists", u128_to_name(*name));
        println!("- {}", err);
        return Err(err);
      }
      Statement::Run { expr, sign } => {
        let mana_ini = self.get_mana(); 
        let mana_lim = self.get_mana_limit(); // max mana we can reach on this statement
        let size_ini = self.get_size();
        let size_lim = self.get_size_limit(); // max size we can reach on this statement
        if self.check_term(expr) {
          let hash = hash_term(&expr);
          let subj = match sign {
            None       => 0,
            Some(sign) => sign.signer_name(&hash).map(|x| x.0).unwrap_or(1),
          };
          //let addr = match sign {
            //None       => "?".to_string(),
            //Some(sign) => sign.signer_address(&hash).map(|x| hex::encode(x.0)).unwrap_or("?".to_string()),
          //};
          //println!("checking signature...");
          //println!("- hash: {}", hex::encode(hash.0));
          //println!("- sign: {}", if let Some(s) = sign { hex::encode(s.0) } else { "".to_string() });
          //println!("- subj: {}", subj);
          //println!("- addr: {}", addr);
          let host = self.alloc_term(expr);
          // eprintln!("  => run term:\n{}", show_term(self,ask_lnk(self, host), None));
          // eprintln!("  => run term:\n{}", view_term(&readback(self, ask_lnk(self, host))));
          if let Some(done) = self.run_io(subj, 0, host, mana_lim) {
            if let Some(done) = self.compute(done, mana_lim) {
              let done_code = self.show_term(done);
              if let Some(()) = self.collect(done, mana_lim) {
                let size_end = self.get_size();
                let mana_dif = self.get_mana() - mana_ini;
                let size_dif = size_end - size_ini;
                // dbg!(size_end, size_dif, size_lim);
                if size_end <= size_lim {
                  println!("- run {} ({} mana, {} size)", done_code, mana_dif, size_dif);
                  self.draw();
                  return Ok(());
                } else {
                  let err = format!("Run {} ({} mana, {} end size) exceeded limit ({} size)", done_code, mana_dif, size_end, size_lim);
                  println!("- {}", err);
                  self.undo();
                  return Err(err);
                }
              }
            }
          }
          let err = "Run failed".to_string();
          println!("- {}", err);
          self.undo();
          return Err(err);
        } else {
          let err = "Run failed: term didn't pass the checks".to_string();
          println!("- {}", err);
          return Err(err);
        }
      }
    }
  }

  // FIXME: check_term_arities disabled due to #55; a better solution might be to just handle
  //   incorrect arities when the term is constructed. update:: done by changing create_term, but
  //   must review the codebase to ensure there aren't places allocating terms with wrong arities
  pub fn check_term(&self, term: &Term) -> bool {
    return self.check_term_depth(term, 0) && is_linear(term); // && self.check_term_arities(term)
  }

  //pub fn check_term_arities(&self, term: &Term) -> bool {
    //match term {
      //Term::Var { name } => {
        //return true;
      //},
      //Term::Dup { nam0, nam1, expr, body } => {
        //return self.check_term_arities(expr) && self.check_term_arities(body);
      //}
      //Term::Lam { name, body } => {
        //return self.check_term_arities(body);
      //}
      //Term::App { func, argm } => {
        //return self.check_term_arities(func) && self.check_term_arities(argm);
      //}
      //Term::Ctr { name, args } => {
        //if self.get_arity(*name) != args.len() as u128 {
          //return false;
        //}
        //for arg in args {
          //if !self.check_term_arities(arg) {
            //return false;
          //}
        //}
        //return true;
      //}
      //Term::Fun { name, args } => {
        //if self.get_arity(*name) != args.len() as u128 {
          //return false;
        //}
        //for arg in args {
          //if !self.check_term_arities(arg) {
            //return false;
          //}
        //}
        //return true;
      //}
      //Term::Num { numb } => {
        //return true;
      //}
      //Term::Op2 { oper, val0, val1 } => {
        //return self.check_term_arities(val0) && self.check_term_arities(val1);
      //}
    //}
  //}

  pub fn check_func(&self, func: &Func) -> bool {
    for rule in func {
      if !self.check_term(&rule.lhs) || !self.check_term(&rule.rhs) {
        return false;
      }
    }
    return true;
  }

  pub fn check_term_depth(&self, term: &Term, depth: u128) -> bool {
    if depth > MAX_TERM_DEPTH {
      return false;
    } else {
      match term {
        Term::Var { name } => {
          return true;
        },
        Term::Dup { nam0, nam1, expr, body } => {
          let expr_check = self.check_term_depth(expr, depth + 1);
          let body_check = self.check_term_depth(body, depth + 1);
          return expr_check && body_check;
        }
        Term::Lam { name, body } => {
          let body_check = self.check_term_depth(body, depth + 1);
          return body_check;
        }
        Term::App { func, argm } => {
          let func_check = self.check_term_depth(func, depth + 1);
          let argm_check = self.check_term_depth(argm, depth + 1);
          return func_check && argm_check;
        }
        Term::Ctr { name, args } => {
          for arg in args {
            if !self.check_term_depth(arg, depth + 1) {
              return false;
            }
          }
          return true;
        }
        Term::Fun { name, args } => {
          for arg in args {
            if !self.check_term_depth(arg, depth + 1) {
              return false;
            }
          }
          return true;
        }
        Term::Num { numb } => {
          return true;
        }
        Term::Op2 { oper, val0, val1 } => {
          let val0_check = self.check_term_depth(val0, depth + 1);
          let val1_check = self.check_term_depth(val1, depth + 1);
          return val0_check && val1_check;
        }
      }
    }
  }

  // Maximum mana = 42m * block_number
  pub fn get_mana_limit(&self) -> u128 {
    (self.get_tick() + 1) * BLOCK_MANA_LIMIT
  }

  // Maximum size = 2048 * block_number
  pub fn get_size_limit(&self) -> i128 {
    (self.get_tick() as i128 + 1) * (BLOCK_BITS_LIMIT / 128)
  }

  // Rollback
  // --------

  // Advances the heap time counter, saving past states for rollback.
  pub fn tick(&mut self) {
    self.set_tick(self.get_tick() + 1);
    self.draw();
    self.snapshot();
  }

  pub fn snapshot(&mut self) {
    //println!("tick self.curr={}", self.curr);
    let (included, absorber, deleted, rollback) = rollback_push(self.curr, self.back.clone());
    // println!("- tick={} self.curr={}, included={:?} absorber={:?} deleted={:?} rollback={}", self.get_tick(), self.curr, included, absorber, deleted, view_rollback(&self.back));
    self.back = rollback;
    // println!(" - back {}", view_rollback(&self.back));
    if included {
      self.heap[self.curr as usize].save_buffers().expect("Error saving buffers."); // TODO: persistence-WIP
      if let Some(deleted) = deleted {
        if let Some(absorber) = absorber {
          self.absorb_heap(absorber, deleted, false);
          self.heap[absorber as usize].append_buffers(self.heap[deleted as usize].uuid).expect("Couldn't append buffers.");
        }
        self.clear_heap(deleted);
        self.heap[deleted as usize].delete_buffers().expect("Couldn't delete buffers.");
        self.curr = deleted;
      } else if let Some(empty) = self.nuls.pop() {
        self.curr = empty;
      } else {
        println!("- {} {} {:?} {}", self.draw, self.curr, self.nuls, view_rollback(&self.back));
        panic!("Not enough heaps.");
      }
    }
  }

  // Rolls back to the earliest state before or equal `tick`
  pub fn rollback(&mut self, tick: u128) {
    // If target tick is older than current tick
    if tick < self.get_tick() {
      println!("- rolling back from {} to {}", self.get_tick(), tick);
      self.clear_heap(self.curr);
      self.nuls.push(self.curr);
      // Removes heaps until the runtime's tick is larger than, or equal to, the target tick
      while tick < self.get_tick() {
        if let Rollback::Cons { keep, head, tail } = &*self.back.clone() {
          self.clear_heap(*head);
          self.nuls.push(*head);
          self.back = tail.clone();
        }
      }
      if let Rollback::Cons { keep, head, tail } = &*self.back {
        self.back = Arc::new(Rollback::Cons { keep: 0, head: *head, tail: tail.clone() });
      }
      self.curr = self.nuls.pop().expect("No heap available!");
    }
    // println!("- rolled back to {}", self.get_tick());
  }

  // Persistence
  // -----------

  // Persists the current state. Since heaps are automatically saved to disk, function only saves
  // their uuids. Note that this will NOT save the current heap, nor anything after the last heap
  // included on the Rollback list. In other words, it forgets up to ~16 recent blocks. This
  // function is used to avoid re-processing the entire block history on node startup.
  pub fn persist_state(&self) -> std::io::Result<()> {
    fn get_uuids(rt: &Runtime, rollback: &Rollback, uuids: &mut Vec<u128>) {
      match rollback {
        Rollback::Cons { keep, head, tail } => {
          uuids.push(rt.heap[*head as usize].uuid);
          get_uuids(rt, tail, uuids);
        }
        Rollback::Nil => {}
      }
    }
    let mut uuids : Vec<u128> = vec![];
    get_uuids(self, &self.back, &mut uuids);
    std::fs::write(heap_dir_path().join("_uuids_"), &util::u128s_to_u8s(&uuids))?;
    return Ok(());
  }

  // Restores the saved state. This loads the persisted Rollback list and its heaps.
  pub fn restore_state(&mut self) -> std::io::Result<()> {
    for i in 0 .. 10 {
      self.heap[i].clear();
    }
    self.nuls = vec![2,3,4,5,6,7,8,9];
    // for i in 0 .. std::cmp::max(uuids.len(), 8) {
    //   self.heap[i + 2].load_buffers(uuids[i])?;
    // }
    let mut uuids = util::u8s_to_u128s(&std::fs::read(heap_dir_path().join("_uuids_"))?);
    fn load_heaps(rt: &mut Runtime, uuids: &mut Vec<u128>, index: u64, back: Arc<Rollback>) -> std::io::Result<Arc<Rollback>> {
      let uuid = uuids.pop();
      let next = rt.nuls.pop();
      match (uuid, next) {
        (Some(uuid), Some(next)) => {
          rt.heap[index as usize].load_buffers(uuid)?;
          rt.curr = index;
          return load_heaps(
            rt, 
            uuids, 
            next, 
            Arc::new(Rollback::Cons { keep: 0, head: index, tail: back }
          ));
        }
        (None, Some(..)) => {
          return Ok(back);
        }
        (.., None) => {
          panic!("Not enough heaps.");
        }
      }
    }
    self.draw = 0;
    self.curr = 1;
    self.back = load_heaps(self, &mut uuids, self.curr, Arc::new(Rollback::Nil))?;
    self.curr = self.nuls.pop().expect("No heap available!");
    return Ok(());
  }

  // Reverts until the last 
  pub fn clear_current_heap(&mut self) {
    self.heap[self.curr as usize].clear();
  }

  // Heap writers and readers
  // ------------------------

  // Attempts to read data from the latest heap.
  // If not present, looks for it on past states.
  pub fn get_with<A: std::cmp::PartialEq>(&self, zero: A, none: A, get: impl Fn(&Heap) -> A) -> A {
    let got = get(&self.get_heap(self.draw));
    if none != got {
      return got;
    }
    let got = get(&self.get_heap(self.curr));
    if none != got {
      return got;
    }
    let mut back = &self.back;
    loop {
      match &**back {
        Rollback::Cons { keep, head, tail } => {
          let val = get(self.get_heap(*head));
          if val != none {
            return val;
          }
          back = &*tail;
        }
        Rollback::Nil => {
          return zero;
        }
      }
    }
  }

  // Same as get_with, but gets a function
  // FIXME: can get_with be generalized for this case too?
  pub fn get_func(&self, fid: u128) -> Option<Arc<CompFunc>> {
    let got = self.get_heap(self.draw).read_file(fid);
    if let Some(func) = got {
      return Some(func);
    }
    let got = self.get_heap(self.curr).read_file(fid);
    if let Some(func) = got {
      return Some(func);
    }
    let mut back = &self.back;
    loop {
      match &**back {
        Rollback::Cons { keep, head, tail } => {
          let got = self.get_heap(*head).file.read(fid);
          if let Some(func) = got {
            return Some(func);
          }
          back = &*tail;
        }
        Rollback::Nil => {
          return None;
        }
      }
    }
  }

  pub fn write(&mut self, idx: usize, val: u128) {
    return self.get_heap_mut(self.draw).write(idx, val);
  }

  pub fn read(&self, idx: usize) -> u128 {
    return self.get_with(0, U128_NONE, |heap| heap.read(idx));
  }

  pub fn write_disk(&mut self, fid: u128, val: Ptr) {
    return self.get_heap_mut(self.draw).write_disk(fid, val);
  }

  pub fn read_disk(&mut self, fid: u128) -> Option<Ptr> {
    return self.get_with(Some(0), None, |heap| heap.read_disk(fid));
  }

  pub fn read_disk_as_term(&mut self, fid: u128) -> Option<Term> {
    let host = self.read_disk(fid)?;
    let term = readback(self, host);
    Some(term)
  }

  pub fn get_arity(&self, fid: u128) -> u128 {
    if let Some(arity) = self.get_with(None, None, |heap| heap.read_arit(fid)) {
      return arity;
    } else {
      return U128_NONE;
    }
  }

  pub fn set_arity(&mut self, fid: u128, arity: u128) {
    self.get_heap_mut(self.draw).write_arit(fid, arity);
  }

  pub fn exists(&self, fid: u128) -> bool {
    if let Some(arity) = self.get_with(None, None, |heap| heap.read_arit(fid)) {
      return true;
    } else {
      return false;
    }
  }

  pub fn get_dups(&self) -> u128 {
    return self.get_with(0, U128_NONE, |heap| heap.get_dups());
  }

  pub fn set_rwts(&mut self, rwts: u128) {
    self.get_heap_mut(self.draw).set_rwts(rwts);
  }

  pub fn get_rwts(&self) -> u128 {
    return self.get_with(0, U128_NONE, |heap| heap.rwts);
  }

  pub fn set_mana(&mut self, mana: u128) {
    self.get_heap_mut(self.draw).set_mana(mana);
  }

  pub fn get_mana(&self) -> u128 {
    return self.get_with(0, U128_NONE, |heap| heap.mana);
  }

  pub fn set_tick(&mut self, tick: u128) {
    self.get_heap_mut(self.draw).set_tick(tick);
  }

  pub fn get_tick(&self) -> u128 {
    return self.get_with(0, U128_NONE, |heap| heap.tick);
  }

  pub fn set_size(&mut self, size: i128) {
    self.get_heap_mut(self.draw).size = size;
  }

  pub fn get_size(&self) -> i128 {
    return self.get_with(0, I128_NONE, |heap| heap.size);
  }

  pub fn set_next(&mut self, next: u128) {
    self.get_heap_mut(self.draw).next = next;
  }

  pub fn get_next(&self) -> u128 {
    return self.get_with(0, U128_NONE, |heap| heap.next);
  }

  pub fn fresh_dups(&mut self) -> u128 {
    let dups = self.get_dups();
    self.get_heap_mut(self.draw).set_dups(dups + 1);
    return dups & 0x3FFFFFFF;
  }
}

// Attempts to include a heap state on the list of past heap states. It only keeps at most
// `log_16(tick)` heaps in memory, rejecting heaps that it doesn't need to store. It returns:
// - included : Bool             = true if the heap was included, false if it was rejected
// - absorber : Option<Box<u64>> = the index of the dropped heap absorber (if any)
// - deleted  : Option<Box<u64>> = the index of the dropped heap (if any)
// - rollback : Rollback         = the updated rollback object
pub fn rollback_push(elem: u64, back: Arc<Rollback>) -> (bool, Option<u64>, Option<u64>, Arc<Rollback>) {
  match &*back {
    Rollback::Nil => {
      let rollback = Arc::new(Rollback::Cons { keep: 0, head: elem, tail: Arc::new(Rollback::Nil) });
      return (true, None, None, rollback);
    }
    Rollback::Cons { keep, head, tail } => {
      if *keep == 0xF {
        let (included, absorber, deleted, tail) = rollback_push(*head, tail.clone());
        let absorber = if !included { Some(elem) } else { absorber };
        let rollback = Arc::new(Rollback::Cons { keep: 0, head: elem, tail });
        return (true, absorber, deleted, rollback);
      } else {
        let rollback = Arc::new(Rollback::Cons { keep: keep + 1, head: *head, tail: tail.clone() });
        return (false, None, Some(elem), rollback);
      }
    }
  }
}

pub fn view_rollback(back: &Arc<Rollback>) -> String {
  match &**back {
    Rollback::Nil => {
      return String::new();
    }
    Rollback::Cons { keep, head, tail } => {
      return format!("[{:x} {}] {}", keep, head, view_rollback(tail));
    }
  }
}


// Constructors
// ------------

pub fn Var(pos: u128) -> Ptr {
  (VAR * TAG) | pos
}

pub fn Dp0(col: u128, pos: u128) -> Ptr {
  (DP0 * TAG) | (col * EXT) | pos
}

pub fn Dp1(col: u128, pos: u128) -> Ptr {
  (DP1 * TAG) | (col * EXT) | pos
}

pub fn Arg(pos: u128) -> Ptr {
  (ARG * TAG) | pos
}

pub fn Era() -> Ptr {
  ERA * TAG
}

pub fn Lam(pos: u128) -> Ptr {
  (LAM * TAG) | pos
}

pub fn App(pos: u128) -> Ptr {
  (APP * TAG) | pos
}

pub fn Par(col: u128, pos: u128) -> Ptr {
  (SUP * TAG) | (col * EXT) | pos
}

pub fn Op2(ope: u128, pos: u128) -> Ptr {
  (OP2 * TAG) | (ope * EXT) | pos
}

pub fn Num(val: u128) -> Ptr {
  debug_assert!((!NUM_MASK & val) == 0, "Num overflow: `{}`.", val);
  (NUM * TAG) | val
}

pub fn Ctr(fun: u128, pos: u128) -> Ptr {
  debug_assert!(fun < 1 << 60, "Directly calling constructor with too long name: `{}`.", u128_to_name(fun));
  (CTR * TAG) | (fun * EXT) | pos
}

pub fn Fun(fun: u128, pos: u128) -> Ptr {
  debug_assert!(fun < 1 << 60, "Directly calling function with too long name: `{}`.", u128_to_name(fun));
  (FUN * TAG) | (fun * EXT) | pos
}

// Getters
// -------

pub fn get_tag(lnk: Ptr) -> u128 {
  lnk / TAG
}

pub fn get_ext(lnk: Ptr) -> u128 {
  (lnk / EXT) & 0xFFF_FFFF_FFFF_FFFF
}

pub fn get_val(lnk: Ptr) -> u128 {
  lnk & 0xFFF_FFFF_FFFF_FFFF
}

pub fn get_num(lnk: Ptr) -> u128 {
  lnk & 0xFF_FFFF_FFFF_FFFF_FFFF_FFFF_FFFF_FFFF
}

//pub fn get_ari(lnk: Ptr) -> u128 {
  //(lnk / ARI) & 0xF
//}

pub fn get_loc(lnk: Ptr, arg: u128) -> u128 {
  get_val(lnk) + arg
}

// Memory
// ------

pub fn ask_lnk(rt: &Runtime, loc: u128) -> Ptr {
  rt.read(loc as usize)
  //unsafe { *rt.heap.get_unchecked(loc as usize) }
}

pub fn ask_arg(rt: &Runtime, term: Ptr, arg: u128) -> Ptr {
  ask_lnk(rt, get_loc(term, arg))
}

pub fn link(rt: &mut Runtime, loc: u128, lnk: Ptr) -> Ptr {
  rt.write(loc as usize, lnk);
  if get_tag(lnk) <= VAR {
    let pos = get_loc(lnk, get_tag(lnk) & 0x01);
    rt.write(pos as usize, Arg(loc));
  }
  lnk
}

pub fn alloc(rt: &mut Runtime, size: u128) -> u128 {
  if size == 0 {
    return 0;
  } else {
    loop {
      let index = rt.get_next();
      if index <= HEAP_SIZE - size {
        let mut empty = true;
        for i in 0 .. size {
          if rt.read((index + i) as usize) != 0 {
            empty = false;
            break;
          }
        }
        if empty {
          rt.set_next(rt.get_next() + size);
          rt.set_size(rt.get_size() + size as i128);
          return index;
        }
      }
      rt.set_next((fastrand::u64(..) % HEAP_SIZE as u64) as u128);
    }
  }
}

pub fn clear(rt: &mut Runtime, loc: u128, size: u128) {
  //println!("- clear {} {}", loc, size);
  for i in 0 .. size {
    if rt.read((loc + i) as usize) == 0 {
      eprintln!("- clear again {}", loc);
      panic!("clear happened twice");
    }
    rt.write((loc + i) as usize, 0);
  }
  rt.set_size(rt.get_size() - size as i128);
  //rt.free[size as usize].push(loc);
}

pub fn collect(rt: &mut Runtime, term: Ptr, mana: u128) -> Option<()> {
  let mut stack : Vec<Ptr> = Vec::new();
  let mut next = term;
  let mut dups : Vec<u128> = Vec::new();
  loop {
    let term = next;
    match get_tag(term) {
      DP0 => {
        link(rt, get_loc(term, 0), Era());
        dups.push(term);
      }
      DP1 => {
        link(rt, get_loc(term, 1), Era());
        dups.push(term);
      }
      VAR => {
        link(rt, get_loc(term, 0), Era());
      }
      LAM => {
        if get_tag(ask_arg(rt, term, 0)) != ERA {
          link(rt, get_loc(ask_arg(rt, term, 0), 0), Era());
        }
        next = ask_arg(rt, term, 1);
        clear(rt, get_loc(term, 0), 2);
        continue;
      }
      APP => {
        stack.push(ask_arg(rt, term, 0));
        next = ask_arg(rt, term, 1);
        clear(rt, get_loc(term, 0), 2);
        continue;
      }
      SUP => {
        stack.push(ask_arg(rt, term, 0));
        next = ask_arg(rt, term, 1);
        clear(rt, get_loc(term, 0), 2);
        continue;
      }
      OP2 => {
        stack.push(ask_arg(rt, term, 0));
        next = ask_arg(rt, term, 1);
        clear(rt, get_loc(term, 0), 2);
        continue;
      }
      NUM => {}
      CTR | FUN => {
        let arity = rt.get_arity(get_ext(term));
        for i in 0 .. arity {
          if i < arity - 1 {
            stack.push(ask_arg(rt, term, i));
          } else {
            next = ask_arg(rt, term, i);
          }
        }
        clear(rt, get_loc(term, 0), arity);
        if arity > 0 {
          continue;
        }
      }
      _ => {}
    }
    if let Some(got) = stack.pop() {
      next = got;
    } else {
      break;
    }
  }
  for dup in dups {
    let fst = ask_arg(rt, dup, 0);
    let snd = ask_arg(rt, dup, 1);
    if get_tag(fst) == ERA && get_tag(snd) == ERA {
      collect(rt, ask_arg(rt, dup, 2), mana);
      clear(rt, get_loc(dup, 0), 3);
    }
  }
  return Some(());
}

// Term
// ----

// Counts how many times the free variable 'name' appears inside Term
fn count_uses(term: &Term, name: u128) -> u128 {
  match term {
    Term::Var { name: var_name } => {
      return if name == *var_name { 1 } else { 0 };
    }
    Term::Dup { nam0, nam1, expr, body } => {
      let expr_uses = count_uses(expr, name);
      let body_uses = if name == *nam0 || name == *nam1 { 0 } else { count_uses(body, name) };
      return expr_uses + body_uses;
    }
    Term::Lam { name: lam_name, body } => {
      return if name == *lam_name { 0 } else { count_uses(body, name) };
    }
    Term::App { func, argm } => {
      let func_uses = count_uses(func, name);
      let argm_uses = count_uses(argm, name);
      return func_uses + argm_uses;
    }
    Term::Ctr { name: ctr_name, args } => {
      let mut uses = 0;
      for arg in args {
        uses += count_uses(arg, name);
      }
      return uses;
    }
    Term::Fun { name: fun_name, args } => {
      let mut uses = 0;
      for arg in args {
        uses += count_uses(arg, name);
      }
      return uses;
    }
    Term::Num { numb } => {
      return 0;
    }
    Term::Op2 { oper, val0, val1 } => {
      let val0_uses = count_uses(val0, name);
      let val1_uses = count_uses(val1, name);
      return val0_uses + val1_uses;
    }
  }
}

// Checks if:
// - Every non-erased variable is used exactly once
// - Every erased variable is never used
pub fn is_linear(term: &Term) -> bool {
  match term {
    Term::Var { name: var_name } => {
      return true;
    }
    Term::Dup { nam0, nam1, expr, body } => {
      let expr_linear = is_linear(expr);
      let body_linear
        =  (*nam0 == VAR_NONE || count_uses(body, *nam0) == 1)
        && (*nam1 == VAR_NONE || count_uses(body, *nam1) == 1)
        && is_linear(body);
      return expr_linear && body_linear;
    }
    Term::Lam { name, body } => {
      let body_linear
        =  (*name == VAR_NONE || count_uses(body, *name) == 1)
        && is_linear(body);
      return body_linear;
    }
    Term::App { func, argm } => {
      let func_linear = is_linear(func);
      let argm_linear = is_linear(argm);
      return func_linear && argm_linear;
    }
    Term::Ctr { name: ctr_name, args } => {
      let mut linear = true;
      for arg in args {
        linear = linear && is_linear(arg);
      }
      return linear;
    }
    Term::Fun { name: fun_name, args } => {
      let mut linear = true;
      for arg in args {
        linear = linear && is_linear(arg);
      }
      return linear;
    }
    Term::Num { numb } => {
      return true;
    }
    Term::Op2 { oper, val0, val1 } => {
      let val0_linear = is_linear(val0);
      let val1_linear = is_linear(val1);
      return val0_linear && val1_linear;
    }
  }
}

// Writes a Term represented as a Rust enum on the Runtime's rt.
pub fn create_term(rt: &mut Runtime, term: &Term, loc: u128, vars_data: &mut Map<u128>) -> Ptr {
  fn bind(rt: &mut Runtime, loc: u128, name: u128, lnk: Ptr, vars_data: &mut Map<u128>) {
    //println!("~~ bind {} {}", u128_to_name(name), show_lnk(lnk));
    if name == VAR_NONE {
      link(rt, loc, Era());
    } else {
      let got = vars_data.get(&(name as u64)).map(|x| *x);
      match got {
        Some(got) => {
          vars_data.remove(&(name as u64));
          link(rt, got, lnk);
        }
        None => {
          vars_data.insert(name as u64, lnk);
          link(rt, loc, Era());
        }
      }
    }
  }
  match term {
    Term::Var { name } => {
      //println!("~~ var {} {}", u128_to_name(*name), vars_data.len());
      let got = vars_data.get(&(*name as u64)).map(|x| *x);
      match got {
        Some(got) => {
          vars_data.remove(&(*name as u64));
          return got;
        }
        None => {
          vars_data.insert(*name as u64, loc);
          return Num(0);
        }
      }
    }
    Term::Dup { nam0, nam1, expr, body } => {
      let node = alloc(rt, 3);
      let dupk = rt.fresh_dups();
      bind(rt, node + 0, *nam0, Dp0(dupk, node), vars_data);
      bind(rt, node + 1, *nam1, Dp1(dupk, node), vars_data);
      let expr = create_term(rt, expr, node + 2, vars_data);
      link(rt, node + 2, expr);
      let body = create_term(rt, body, loc, vars_data);
      body
    }
    Term::Lam { name, body } => {
      let node = alloc(rt, 2);
      bind(rt, node + 0, *name, Var(node), vars_data);
      let body = create_term(rt, body, node + 1, vars_data);
      link(rt, node + 1, body);
      Lam(node)
    }
    Term::App { func, argm } => {
      let node = alloc(rt, 2);
      let func = create_term(rt, func, node + 0, vars_data);
      link(rt, node + 0, func);
      let argm = create_term(rt, argm, node + 1, vars_data);
      link(rt, node + 1, argm);
      App(node)
    }
    Term::Fun { name, args } => {
      if args.len() != rt.get_arity(*name) as usize {
        Num(0)
      } else {
        let size = args.len() as u128;
        let node = alloc(rt, size);
        for (i, arg) in args.iter().enumerate() {
          let arg_lnk = create_term(rt, arg, node + i as u128, vars_data);
          link(rt, node + i as u128, arg_lnk);
        }
        Fun(*name, node)
      }
    }
    Term::Ctr { name, args } => {
      if args.len() != rt.get_arity(*name) as usize {
        Num(0)
      } else {
        let size = args.len() as u128;
        let node = alloc(rt, size);
        for (i, arg) in args.iter().enumerate() {
          let arg_lnk = create_term(rt, arg, node + i as u128, vars_data);
          link(rt, node + i as u128, arg_lnk);
        }
        Ctr(*name, node)
      }
    }
    Term::Num { numb } => {
      // TODO: assert numb size
      Num(*numb as u128)
    }
    Term::Op2 { oper, val0, val1 } => {
      let node = alloc(rt, 2);
      let val0 = create_term(rt, val0, node + 0, vars_data);
      link(rt, node + 0, val0);
      let val1 = create_term(rt, val1, node + 1, vars_data);
      link(rt, node + 1, val1);
      Op2(*oper, node)
    }
  }
}

// Given a vector of rules (lhs/rhs pairs), builds the Func object
pub fn build_func(func: &Vec<Rule>, debug: bool) -> Option<CompFunc> {
  // If there are no rules, return none
  if func.len() == 0 {
    if debug {
      println!("  - failed to build function: no rules");
    }
    return None;
  }

  // Find the function arity
  let arity;
  if let Term::Fun { args, .. } = &func[0].lhs {
    arity = args.len() as u128;
  } else {
    if debug {
      println!("  - failed to build function: left-hand side must be !(Fun ...)");
    }
    return None;
  }

  // The resulting vector
  let mut comp_rules = Vec::new();

  // A vector with the indices that are strict
  let mut strict = vec![false; arity as usize];

  // For each rule (lhs/rhs pair)
  for rule_index in 0 .. func.len() {
    let rule = &func[rule_index];

    // Validates that:
    // - the same lhs variable names aren't defined twice or more
    // - lhs variables are used linearly on the rhs
    let mut seen : HashSet<u128> = HashSet::new();
    fn check_var(name: u128, body: &Term, seen: &mut HashSet<u128>) -> bool {
      if seen.contains(&name) {
        return false;
      } else if name == VAR_NONE {
        return true;
      } else {
        seen.insert(name);
        return count_uses(body, name) == 1;
      }
    }

    let mut cond = Vec::new();
    let mut vars = Vec::new();
    let mut eras = Vec::new();

    // If the lhs is a Fun
    if let Term::Fun { ref name, ref args } = rule.lhs {

      // If there is an arity mismatch, return None
      if args.len() as u128 != arity {
        if debug {
          println!("  - failed to build function: arity mismatch on rule {}", rule_index);
        }
        return None;
      }

      // For each lhs argument
      for i in 0 .. args.len() as u128 {
        
        match &args[i as usize] {
          // If it is a constructor...
          Term::Ctr { name: arg_name, args: arg_args } => {
            strict[i as usize] = true;
            cond.push(Ctr(*arg_name, 0)); // adds its matching condition
            eras.push((i, arg_args.len() as u128)); // marks its index and arity for freeing
            // For each of its fields...
            for j in 0 .. arg_args.len() as u128 {
              // If it is a variable...
              if let Term::Var { name } = arg_args[j as usize] {
                if !check_var(name, &rule.rhs, &mut seen) {
                  if debug {
                    println!("  - failed to build function: non-linear variable '{}', on rule {}, argument {}:\n    {} = {}", u128_to_name(name), rule_index, i, view_term(&rule.lhs), view_term(&rule.rhs));
                  }
                  return None;
                } else {
                  vars.push(Var { name, param: i, field: Some(j), erase: name == VAR_NONE }); // add its location
                }
              // Otherwise..
              } else {
                if debug {
                  println!("  - failed to build function: nested match on rule {}, argument {}:\n    {} = {}", rule_index, i, view_term(&rule.lhs), view_term(&rule.rhs));
                }
                return None; // return none, because we don't allow nested matches
              }
            }
          }
          // If it is a number...
          Term::Num { numb: arg_numb } => {
            strict[i as usize] = true;
            cond.push(Num(*arg_numb as u128)); // adds its matching condition
          }
          // If it is a variable...
          Term::Var { name: arg_name } => {
            if !check_var(*arg_name, &rule.rhs, &mut seen) {
              if debug {
                println!("  - failed to build function: non-linear variable '{}', on rule {}, argument {}:\n    {} = {}", u128_to_name(*arg_name), rule_index, i, view_term(&rule.lhs), view_term(&rule.rhs));
              }
              return None;
            } else {
              vars.push(Var { name: *arg_name, param: i, field: None, erase: *arg_name == VAR_NONE }); // add its location
              cond.push(0); // it has no matching condition
            }
          }
          _ => {
            if debug {
              println!("  - failed to build function: unsupported match on rule {}, argument {}:\n    {} = {}", rule_index, i, view_term(&rule.lhs), view_term(&rule.rhs));
            }
            return None;
          }
        }
      }

    // If lhs isn't a Ctr, return None
    } else {
      if debug {
        println!("  - failed to build function: left-hand side isn't a constructor, on rule {}:\n    {} = {}", rule_index, view_term(&rule.lhs), view_term(&rule.rhs));
      }
      return None;
    }

    // Creates the rhs body
    let body = rule.rhs.clone();

    // Adds the rule to the result vector
    comp_rules.push(CompRule { cond, vars, eras, body });
  }

  // Builds the redux object, with the index of strict arguments
  let mut redux = Vec::new();
  for i in 0 .. strict.len() {
    if strict[i] {
      redux.push(i as u128);
    }
  }

  return Some(CompFunc {
    func: func.clone(),
    arity,
    redux,
    rules: comp_rules,
  });
}

pub fn create_app(rt: &mut Runtime, func: Ptr, argm: Ptr) -> Ptr {
  let node = alloc(rt, 2);
  link(rt, node + 0, func);
  link(rt, node + 1, argm);
  App(node)
}

pub fn create_fun(rt: &mut Runtime, fun: u128, args: &[Ptr]) -> Ptr {
  let node = alloc(rt, args.len() as u128);
  for i in 0 .. args.len() {
    link(rt, node + i as u128, args[i]);
  }
  Fun(fun, node)
}

pub fn alloc_lnk(rt: &mut Runtime, term: Ptr) -> u128 {
  let loc = alloc(rt, 1);
  link(rt, loc, term);
  return loc;
}

pub fn alloc_app(rt: &mut Runtime, func: Ptr, argm: Ptr) -> u128 {
  let app = create_app(rt, func, argm);
  return alloc_lnk(rt, app);
}

pub fn alloc_fun(rt: &mut Runtime, fun: u128, args: &[Ptr]) -> u128 {
  let fun = create_fun(rt, fun, args);
  return alloc_lnk(rt, fun);
}

// Reduction
// ---------

pub fn subst(rt: &mut Runtime, lnk: Ptr, val: Ptr, mana: u128) -> Option<()> {
  if get_tag(lnk) != ERA {
    link(rt, get_loc(lnk, 0), val);
  } else {
    collect(rt, val, mana)?;
  }
  return Some(());
}

pub fn reduce(rt: &mut Runtime, root: u128, mana: u128) -> Option<Ptr> {
  let mut vars_data: Map<u128> = init_map();

  let mut stack: Vec<u128> = Vec::new();

  let mut init = 1;
  let mut host = root;

  let mut func_val : Option<CompFunc>;
  let mut func_ref : Option<&mut CompFunc>;

  loop {
    let term = ask_lnk(rt, host);

    if rt.get_mana() > mana {
      return None;
    }

    //if true {
      // println!("------------------------");
      // println!("{}", show_term(rt, ask_lnk(rt, root), Some(term)));
    //}

    if init == 1 {
      match get_tag(term) {
        APP => {
          stack.push(host);
          init = 1;
          host = get_loc(term, 0);
          continue;
        }
        DP0 | DP1 => {
          stack.push(host);
          host = get_loc(term, 2);
          continue;
        }
        OP2 => {
          stack.push(host);
          stack.push(get_loc(term, 1) | 0x80000000);
          host = get_loc(term, 0);
          continue;
        }
        FUN => {
          let fun = get_ext(term);
          let ari = rt.get_arity(fun);
          if let Some(func) = &rt.get_func(fun) {
            if ari == func.arity {
              if func.redux.len() == 0 {
                init = 0;
              } else {
                stack.push(host);
                for (i, redux) in func.redux.iter().enumerate() {
                  if i < func.redux.len() - 1 {
                    stack.push(get_loc(term, *redux) | 0x80000000);
                  } else {
                    host = get_loc(term, *redux);
                  }
                }
              }
              continue;
            }
          }
        }
        _ => {}
      }
    } else {
      match get_tag(term) {
        APP => {
          let arg0 = ask_arg(rt, term, 0);
          // (@x(body) a)
          // ------------ APP-LAM
          // x <- a
          // body
          if get_tag(arg0) == LAM {
            //println!("app-lam");
            rt.set_mana(rt.get_mana() + AppLamMana());
            rt.set_rwts(rt.get_rwts() + 1);
            subst(rt, ask_arg(rt, arg0, 0), ask_arg(rt, term, 1), mana);
            let _done = link(rt, host, ask_arg(rt, arg0, 1));
            clear(rt, get_loc(term, 0), 2);
            clear(rt, get_loc(arg0, 0), 2);
            init = 1;
            continue;
          }
          // ({a b} c)
          // ----------------- APP-SUP
          // dup x0 x1 = c
          // {(a x0) (b x1)}
          if get_tag(arg0) == SUP {
            //println!("app-sup");
            rt.set_mana(rt.get_mana() + AppSupMana());
            rt.set_rwts(rt.get_rwts() + 1);
            let app0 = get_loc(term, 0);
            let app1 = get_loc(arg0, 0);
            let let0 = alloc(rt, 3);
            let par0 = alloc(rt, 2);
            link(rt, let0 + 2, ask_arg(rt, term, 1));
            link(rt, app0 + 1, Dp0(get_ext(arg0), let0));
            link(rt, app0 + 0, ask_arg(rt, arg0, 0));
            link(rt, app1 + 0, ask_arg(rt, arg0, 1));
            link(rt, app1 + 1, Dp1(get_ext(arg0), let0));
            link(rt, par0 + 0, App(app0));
            link(rt, par0 + 1, App(app1));
            let done = Par(get_ext(arg0), par0);
            link(rt, host, done);
          }
        }
        DP0 | DP1 => {
          let arg0 = ask_arg(rt, term, 2);
          // dup r s = @x(f)
          // --------------- DUP-LAM
          // dup f0 f1 = f
          // r <- @x0(f0)
          // s <- @x1(f1)
          // x <- {x0 x1}
          if get_tag(arg0) == LAM {
            //println!("dup-lam");
            rt.set_mana(rt.get_mana() + DupLamMana());
            rt.set_rwts(rt.get_rwts() + 1);
            let let0 = get_loc(term, 0);
            let par0 = get_loc(arg0, 0);
            let lam0 = alloc(rt, 2);
            let lam1 = alloc(rt, 2);
            link(rt, let0 + 2, ask_arg(rt, arg0, 1));
            link(rt, par0 + 1, Var(lam1));
            let arg0_arg_0 = ask_arg(rt, arg0, 0);
            link(rt, par0 + 0, Var(lam0));
            subst(rt, arg0_arg_0, Par(get_ext(term), par0), mana);
            let term_arg_0 = ask_arg(rt, term, 0);
            link(rt, lam0 + 1, Dp0(get_ext(term), let0));
            subst(rt, term_arg_0, Lam(lam0), mana);
            let term_arg_1 = ask_arg(rt, term, 1);
            link(rt, lam1 + 1, Dp1(get_ext(term), let0));
            subst(rt, term_arg_1, Lam(lam1), mana);
            let done = Lam(if get_tag(term) == DP0 { lam0 } else { lam1 });
            link(rt, host, done);
            init = 1;
            continue;
          // dup x y = {a b}
          // --------------- DUP-SUP-E
          // x <- a
          // y <- b
          } else if get_tag(arg0) == SUP {
            if get_ext(term) == get_ext(arg0) {
              //println!("dup-sup-e");
              rt.set_mana(rt.get_mana() + DupSupMana());
              rt.set_rwts(rt.get_rwts() + 1);
              subst(rt, ask_arg(rt, term, 0), ask_arg(rt, arg0, 0), mana);
              subst(rt, ask_arg(rt, term, 1), ask_arg(rt, arg0, 1), mana);
              let _done = link(rt, host, ask_arg(rt, arg0, if get_tag(term) == DP0 { 0 } else { 1 }));
              clear(rt, get_loc(term, 0), 3);
              clear(rt, get_loc(arg0, 0), 2);
              init = 1;
              continue;
            // dup x y = {a b}
            // ----------------- DUP-SUP-D
            // x <- {xA xB}
            // y <- {yA yB}
            // dup xA yA = a
            // dup xB yB = b
            } else {
              //println!("dup-sup-d");
              rt.set_mana(rt.get_mana() + DupDupMana());
              rt.set_rwts(rt.get_rwts() + 1);
              let par0 = alloc(rt, 2);
              let let0 = get_loc(term, 0);
              let par1 = get_loc(arg0, 0);
              let let1 = alloc(rt, 3);
              link(rt, let0 + 2, ask_arg(rt, arg0, 0));
              link(rt, let1 + 2, ask_arg(rt, arg0, 1));
              let term_arg_0 = ask_arg(rt, term, 0);
              let term_arg_1 = ask_arg(rt, term, 1);
              link(rt, par1 + 0, Dp1(get_ext(term), let0));
              link(rt, par1 + 1, Dp1(get_ext(term), let1));
              link(rt, par0 + 0, Dp0(get_ext(term), let0));
              link(rt, par0 + 1, Dp0(get_ext(term), let1));
              subst(rt, term_arg_0, Par(get_ext(arg0), par0), mana);
              subst(rt, term_arg_1, Par(get_ext(arg0), par1), mana);
              let done = Par(get_ext(arg0), if get_tag(term) == DP0 { par0 } else { par1 });
              link(rt, host, done);
            }
          // dup x y = N
          // ----------- DUP-NUM
          // x <- N
          // y <- N
          // ~
          } else if get_tag(arg0) == NUM {
            //println!("dup-num");
            rt.set_mana(rt.get_mana() + DupNumMana());
            rt.set_rwts(rt.get_rwts() + 1);
            subst(rt, ask_arg(rt, term, 0), arg0, mana);
            subst(rt, ask_arg(rt, term, 1), arg0, mana);
            clear(rt, get_loc(term, 0), 3);
            let _done = arg0;
            link(rt, host, arg0);
          // dup x y = (K a b c ...)
          // ----------------------- DUP-CTR
          // dup a0 a1 = a
          // dup b0 b1 = b
          // dup c0 c1 = c
          // ...
          // x <- (K a0 b0 c0 ...)
          // y <- (K a1 b1 c1 ...)
          } else if get_tag(arg0) == CTR {
            //println!("dup-ctr");
            let func = get_ext(arg0);
            let arit = rt.get_arity(func);
            rt.set_mana(rt.get_mana() + DupCtrMana(arit));
            rt.set_rwts(rt.get_rwts() + 1);
            if arit == 0 {
              subst(rt, ask_arg(rt, term, 0), Ctr(func, 0), mana);
              subst(rt, ask_arg(rt, term, 1), Ctr(func, 0), mana);
              clear(rt, get_loc(term, 0), 3);
              let _done = link(rt, host, Ctr(func, 0));
            } else {
              let ctr0 = get_loc(arg0, 0);
              let ctr1 = alloc(rt, arit);
              for i in 0..arit - 1 {
                let leti = alloc(rt, 3);
                link(rt, leti + 2, ask_arg(rt, arg0, i));
                link(rt, ctr0 + i, Dp0(get_ext(term), leti));
                link(rt, ctr1 + i, Dp1(get_ext(term), leti));
              }
              let leti = get_loc(term, 0);
              link(rt, leti + 2, ask_arg(rt, arg0, arit - 1));
              let term_arg_0 = ask_arg(rt, term, 0);
              link(rt, ctr0 + arit - 1, Dp0(get_ext(term), leti));
              subst(rt, term_arg_0, Ctr(func, ctr0), mana);
              let term_arg_1 = ask_arg(rt, term, 1);
              link(rt, ctr1 + arit - 1, Dp1(get_ext(term), leti));
              subst(rt, term_arg_1, Ctr(func, ctr1), mana);
              let done = Ctr(func, if get_tag(term) == DP0 { ctr0 } else { ctr1 });
              link(rt, host, done);
            }
          // dup x y = *
          // ----------- DUP-ERA
          // x <- *
          // y <- *
          } else if get_tag(arg0) == ERA {
            //println!("dup-era");
            rt.set_mana(rt.get_mana() + DupEraMana());
            rt.set_rwts(rt.get_rwts() + 1);
            subst(rt, ask_arg(rt, term, 0), Era(), mana);
            subst(rt, ask_arg(rt, term, 1), Era(), mana);
            link(rt, host, Era());
            clear(rt, get_loc(term, 0), 3);
            init = 1;
            continue;
          }
        }
        OP2 => {
          let arg0 = ask_arg(rt, term, 0);
          let arg1 = ask_arg(rt, term, 1);
          // (+ a b)
          // --------- OP2-NUM
          // add(a, b)
          if get_tag(arg0) == NUM && get_tag(arg1) == NUM {
            // eprintln!("op2-num");
            let op  = get_ext(term);
            let a_u = get_num(arg0);
            let b_u = get_num(arg1);
            let res = match op {
              // U120
              ADD => a_u.wrapping_add(b_u) & NUM_MASK,
              SUB => a_u.wrapping_sub(b_u) & NUM_MASK,
              MUL => a_u.wrapping_mul(b_u) & NUM_MASK,
              DIV => a_u.wrapping_div(b_u) & NUM_MASK,
              MOD => a_u.wrapping_rem(b_u) & NUM_MASK,
              AND => (a_u &  b_u) & NUM_MASK,
              OR  => (a_u |  b_u) & NUM_MASK,
              XOR => (a_u ^  b_u) & NUM_MASK,
              SHL => a_u.wrapping_shl(b_u as u32) & NUM_MASK,
              SHR => a_u.wrapping_shr(b_u as u32) & NUM_MASK,
              LTN => u128::from(a_u <  b_u),
              LTE => u128::from(a_u <= b_u),
              EQL => u128::from(a_u == b_u),
              GTE => u128::from(a_u >= b_u),
              GTN => u128::from(a_u >  b_u),
              NEQ => u128::from(a_u != b_u),
              _ => panic!("Invalid operation!"),
            };
            let done = Num(res);
            clear(rt, get_loc(term, 0), 2);
            link(rt, host, done);
          // (+ {a0 a1} b)
          // --------------------- OP2-SUP-0
          // let b0 b1 = b
          // {(+ a0 b0) (+ a1 b1)}
          } else if get_tag(arg0) == SUP {
            //println!("op2-sup-0");
            rt.set_mana(rt.get_mana() + Op2SupMana());
            rt.set_rwts(rt.get_rwts() + 1);
            let op20 = get_loc(term, 0);
            let op21 = get_loc(arg0, 0);
            let let0 = alloc(rt, 3);
            let par0 = alloc(rt, 2);
            link(rt, let0 + 2, arg1);
            link(rt, op20 + 1, Dp0(get_ext(arg0), let0));
            link(rt, op20 + 0, ask_arg(rt, arg0, 0));
            link(rt, op21 + 0, ask_arg(rt, arg0, 1));
            link(rt, op21 + 1, Dp1(get_ext(arg0), let0));
            link(rt, par0 + 0, Op2(get_ext(term), op20));
            link(rt, par0 + 1, Op2(get_ext(term), op21));
            let done = Par(get_ext(arg0), par0);
            link(rt, host, done);
          // (+ a {b0 b1})
          // --------------- OP2-SUP-1
          // dup a0 a1 = a
          // {(+ a0 b0) (+ a1 b1)}
          } else if get_tag(arg1) == SUP {
            //println!("op2-sup-1");
            rt.set_mana(rt.get_mana() + Op2SupMana());
            rt.set_rwts(rt.get_rwts() + 1);
            let op20 = get_loc(term, 0);
            let op21 = get_loc(arg1, 0);
            let let0 = alloc(rt, 3);
            let par0 = alloc(rt, 2);
            link(rt, let0 + 2, arg0);
            link(rt, op20 + 0, Dp0(get_ext(arg1), let0));
            link(rt, op20 + 1, ask_arg(rt, arg1, 0));
            link(rt, op21 + 1, ask_arg(rt, arg1, 1));
            link(rt, op21 + 0, Dp1(get_ext(arg1), let0));
            link(rt, par0 + 0, Op2(get_ext(term), op20));
            link(rt, par0 + 1, Op2(get_ext(term), op21));
            let done = Par(get_ext(arg1), par0);
            link(rt, host, done);
          }
        }
        FUN => {

          fn call_function(rt: &mut Runtime, func: Arc<CompFunc>, host: u128, term: Ptr, mana: u128, vars_data: &mut Map<u128>) -> Option<bool> {
            // For each argument, if it is a redex and a SUP, apply the cal_par rule
            for idx in &func.redux {
              // (F {a0 a1} b c ...)
              // ------------------- FUN-SUP
              // dup b0 b1 = b
              // dup c0 c1 = c
              // ...
              // {(F a0 b0 c0 ...) (F a1 b1 c1 ...)}
              if get_tag(ask_arg(rt, term, *idx)) == SUP {
                //println!("fun-sup");
                let funx = get_ext(term);
                let arit = rt.get_arity(funx);
                rt.set_mana(rt.get_mana() + FunSupMana(arit));
                rt.set_rwts(rt.get_rwts() + 1);
                let argn = ask_arg(rt, term, *idx);
                let fun0 = get_loc(term, 0);
                let fun1 = alloc(rt, arit);
                let par0 = get_loc(argn, 0);
                for i in 0..arit {
                  if i != *idx {
                    let leti = alloc(rt, 3);
                    let argi = ask_arg(rt, term, i);
                    link(rt, fun0 + i, Dp0(get_ext(argn), leti));
                    link(rt, fun1 + i, Dp1(get_ext(argn), leti));
                    link(rt, leti + 2, argi);
                  } else {
                    link(rt, fun0 + i, ask_arg(rt, argn, 0));
                    link(rt, fun1 + i, ask_arg(rt, argn, 1));
                  }
                }
                link(rt, par0 + 0, Fun(funx, fun0));
                link(rt, par0 + 1, Fun(funx, fun1));
                let done = Par(get_ext(argn), par0);
                link(rt, host, done);
                return Some(true);
              }
            }
            // For each rule condition vector
            for rule in &func.rules {
              // Check if the rule matches
              let mut matched = true;
              //println!("- matching rule");
              // Tests each rule condition (ex: `get_tag(args[0]) == SUCC`)
              for i in 0 .. rule.cond.len() as u128 {
                let cond = rule.cond[i as usize];
                match get_tag(cond) {
                  NUM => {
                    //println!("Didn't match because of NUM. i={} {} {}", i, get_val(ask_arg(rt, term, i)), get_val(cond));
                    let same_tag = get_tag(ask_arg(rt, term, i)) == NUM;
                    let same_val = get_val(ask_arg(rt, term, i)) == get_val(cond);
                    matched = matched && same_tag && same_val;
                  }
                  CTR => {
                    //println!("Didn't match because of CTR. i={} {} {}", i, get_tag(ask_arg(rt, term, i)), get_val(cond));
                    let same_tag = get_tag(ask_arg(rt, term, i)) == CTR;
                    let same_ext = get_ext(ask_arg(rt, term, i)) == get_ext(cond);
                    matched = matched && same_tag && same_ext;
                  }
                  _ => {}
                }
              }
              // (user-defined)
              // -------------- FUN-CTR
              // (user-defined)
              // If all conditions are satisfied, the rule matched, so we must apply it
              if matched {
                //println!("fun-ctr");
                //println!("- matched");
                // Increments the gas count
                rt.set_mana(rt.get_mana() + FunCtrMana(&rule.body));
                rt.set_rwts(rt.get_rwts() + 1);
                // Gathers matched variables
                //let mut vars = vec![None; 16]; // FIXME: pre-alloc statically
                for (i, rule_var) in rule.vars.iter().enumerate() {
                  let mut var = term;
                  var = ask_arg(rt, var, rule_var.param);
                  if let Some(field) = rule_var.field {
                    var = ask_arg(rt, var, field);
                  }
                  //eprintln!("~~ set {} {}", u128_to_name(rule_var.name), show_lnk(var));
                  if !rule_var.erase {
                    vars_data.insert(rule_var.name as u64, var);
                  } else {
                    // Collects unused argument
                    collect(rt, var, mana)?;
                  }
                }
                // Builds the right-hand side term (ex: `(Succ (Add a b))`)
                //println!("-- vars: {:?}", vars);
                let done = create_term(rt, &rule.body, host, vars_data);
                // Links the host location to it
                link(rt, host, done);
                // Clears the matched ctrs (the `(Succ ...)` and the `(Add ...)` ctrs)
                for (eras_index, eras_arity) in &rule.eras {
                  clear(rt, get_loc(ask_arg(rt, term, *eras_index), 0), *eras_arity);
                }
                clear(rt, get_loc(term, 0), func.arity);
                // // Collects unused variables (none in this example)
                // for i in 0 .. rule.vars.len() {
                //   if rule.vars[i].erase {
                //     if let Some(var) = vars_data.get(&(i as u64)) {
                //       collect(rt, *var, mana)?;
                //     }
                //   }
                // }
                return Some(true);
              }
            }
            // ?? clear vars_data ?
            return Some(false);
          }

          let fun = get_ext(term);
          if let Some(func) = rt.get_func(fun) {
            if call_function(rt, func, host, term, mana, &mut vars_data)? {
              init = 1;
              continue;
            }
          }

        }
        _ => {}
      }
    }

    if let Some(item) = stack.pop() {
      init = item >> 31;
      host = item & 0x7FFFFFFF;
      continue;
    }

    break;
  }

  // FIXME: remove this when Runtime is split (see above)
  //rt.get_heap_mut(self.curr).file = file;

  return Some(ask_lnk(rt, root));
}

pub fn set_bit(bits: &mut [u128], bit: u128) {
  bits[bit as usize >> 6] |= 1 << (bit & 0x3f);
}

pub fn get_bit(bits: &[u128], bit: u128) -> bool {
  (((bits[bit as usize >> 6] >> (bit & 0x3f)) as u8) & 1) == 1
}

/// Evaluates redexes iteratively. This is used to save space before storing a term, since,
/// otherwise, chunks would grow indefinitely due to lazy evaluation. It does not reduce the term to
/// normal form, though, since it stops on whnfs. If it did, then storing a state wouldn't be O(1),
/// since it would require passing over the entire state.
pub fn compute_at(rt: &mut Runtime, host: u128, mana: u128) -> Option<Ptr> {
  enum StackItem {
    LinkResolver(u128),
    Host(u128, u128)
  }
  let mut stack = vec![StackItem::Host(host, mana)];
  let mut output = vec![];
  while !stack.is_empty() {
    let item = stack.pop().unwrap();
    match item {
      StackItem::Host(host, mana) => {
        let term = ask_lnk(rt, host);
        let norm = reduce(rt, host, mana)?;

        if term == norm {
          output.push(Some(term));
        } else {
          match get_tag(norm) {
            LAM => {
              let loc_1 = get_loc(norm, 1);
              stack.push(StackItem::LinkResolver(loc_1));
              stack.push(StackItem::Host(loc_1, mana));
            }
            APP => {
              let loc_0 = get_loc(norm, 0);
              let loc_1 = get_loc(norm, 1);
              stack.push(StackItem::LinkResolver(loc_1));
              stack.push(StackItem::Host(loc_1, mana));
              stack.push(StackItem::LinkResolver(loc_0));
              stack.push(StackItem::Host(loc_0, mana));
            }
            SUP => {
              let loc_0 = get_loc(norm, 0);
              let loc_1 = get_loc(norm, 1);
              stack.push(StackItem::LinkResolver(loc_1));
              stack.push(StackItem::Host(loc_1, mana));
              stack.push(StackItem::LinkResolver(loc_0));
              stack.push(StackItem::Host(loc_0, mana));
            }
            DP0 => {
              let loc_2 = get_loc(norm, 2);
              stack.push(StackItem::LinkResolver(loc_2));
              stack.push(StackItem::Host(loc_2, mana));
            }
            DP1 => {
              let loc_2 = get_loc(norm, 2);
              stack.push(StackItem::LinkResolver(loc_2));
              stack.push(StackItem::Host(loc_2, mana));
            }
            CTR | FUN => {
              for i in (0..rt.get_arity(get_ext(norm))).rev() {
                let loc_i = get_loc(norm, i);
                stack.push(StackItem::LinkResolver(loc_i));
                stack.push(StackItem::Host(loc_i, mana));
              }
            }
            _ => {}
          };
          output.push(Some(norm));
        }
      },
      StackItem::LinkResolver(loc) => {
        match output.pop() {
          Some(lnk) => {
            if let Some(lnk) = lnk {
              link(rt, loc, lnk);
            }
          }
          None => panic!("No term to resolve link"),
        }
      }
    }
  }

  output.pop().unwrap()
}

// Debug
// -----

pub fn show_lnk(x: Ptr) -> String {
  if x == 0 {
    String::from("~")
  } else {
    let tag = get_tag(x);
    let ext = get_ext(x);
    let val = get_val(x);
    let tgs = match tag {
      DP0 => "DP0",
      DP1 => "DP1",
      VAR => "VAR",
      ARG => "ARG",
      ERA => "ERA",
      LAM => "LAM",
      APP => "APP",
      SUP => "SUP",
      CTR => "CTR",
      FUN => "FUN",
      OP2 => "OP2",
      NUM => "NUM",
      _   => "?",
    };
    format!("{}:{}:{:x}", tgs, u128_to_name(ext), val)
  }
}

pub fn show_rt(rt: &Runtime) -> String {
  let mut s: String = String::new();
  for i in 0..32 {
    // pushes to the string
    s.push_str(&format!("{:x} | ", i));
    s.push_str(&show_lnk(rt.read(i)));
    s.push('\n');
  }
  s
}

// TODO: this should be renamed to "readback", and should return a term instead of a string. 
pub fn show_term(rt: &Runtime, term: Ptr, focus: Option<u128>) -> String {
  enum StackItem {
    Term(Ptr),
    Str(String),
  }
  let mut names: HashMap<u128, String> = HashMap::new();
  fn find_lets(
    rt: &Runtime,
    term: Ptr,
    names: &mut HashMap<u128, String>,
    focus: Option<u128>
  ) -> String {
    let mut lets: HashMap<u128, u128> = HashMap::new();
    let mut kinds: HashMap<u128, u128> = HashMap::new();
    let mut count: u128 = 0;
    let mut stack = vec![term];
    let mut text = String::new();
    while !stack.is_empty() { 
      let term = stack.pop().unwrap();
      match get_tag(term) {
        LAM => {
          names.insert(get_loc(term, 0), format!("{}", count));
          count += 1;
          stack.push(ask_arg(rt, term, 1));
        }
        APP => {
          stack.push(ask_arg(rt, term, 1));
          stack.push(ask_arg(rt, term, 0));
        }
        SUP => {
          stack.push(ask_arg(rt, term, 1));
          stack.push(ask_arg(rt, term, 0));
        }
        DP0 => {
          if let hash_map::Entry::Vacant(e) = lets.entry(get_loc(term, 0)) {
            names.insert(get_loc(term, 0), format!("{}", count));
            count += 1;
            kinds.insert(get_loc(term, 0), get_ext(term));
            e.insert(get_loc(term, 0));
            stack.push(ask_arg(rt, term, 2));
          }
        }
        DP1 => {
          if let hash_map::Entry::Vacant(e) = lets.entry(get_loc(term, 0)) {
            names.insert(get_loc(term, 0), format!("{}", count));
            count += 1;
            kinds.insert(get_loc(term, 0), get_ext(term));
            e.insert(get_loc(term, 0));
            stack.push(ask_arg(rt, term, 2));
          }
        }
        OP2 => {
          stack.push(ask_arg(rt, term, 1));
          stack.push(ask_arg(rt, term, 0));
        }
        CTR | FUN => {
          let arity = rt.get_arity(get_ext(term));
          for i in (0..arity).rev() {
            stack.push(ask_arg(rt, term, i));
          }
        }
        _ => {}
      }
    }

    for (_key, pos) in lets {
      // todo: reverse
      let what = String::from("?h");
      //let kind = kinds.get(&key).unwrap_or(&0);
      let name = names.get(&pos).unwrap_or(&what);
      let nam0 = if ask_lnk(rt, pos + 0) == Era() { String::from("*") } else { format!("a{}", name) };
      let nam1 = if ask_lnk(rt, pos + 1) == Era() { String::from("*") } else { format!("b{}", name) };
      text.push_str(&format!("dup {} {} = {};\n", nam0, nam1, go(rt, ask_lnk(rt, pos + 2), &names, focus)));
    }
    text
  }

  fn go(rt: &Runtime, term: Ptr, names: &HashMap<u128, String>, focus: Option<u128>) -> String {
    let mut stack = vec![StackItem::Term(term)];
    let mut output = Vec::new();
    while !stack.is_empty() {
      let item = stack.pop().unwrap();
      match item {
        StackItem::Str(txt) => {
          output.push(txt);
        },
        StackItem::Term(term) => {
          if let Some(focus) = focus {
            if focus == term {
              output.push("$".to_string());
            }
          }
          match get_tag(term) {
            DP0 => {
              output.push(format!("a{}", names.get(&get_loc(term, 0)).unwrap_or(&String::from("?a"))));
            }
            DP1 => {
              output.push(format!("b{}", names.get(&get_loc(term, 0)).unwrap_or(&String::from("?b"))));
            }
            VAR => {
              output.push(format!("x{}", names.get(&get_loc(term, 0)).unwrap_or(&String::from("?c"))));
            }
            LAM => {
              let name = format!("x{}", names.get(&get_loc(term, 0)).unwrap_or(&String::from("?")));
              output.push(format!("@{}", name));
              stack.push(StackItem::Term(ask_arg(rt, term, 1)));
            }
            APP => {
              output.push("(".to_string());
              stack.push(StackItem::Str(")".to_string()));
              stack.push(StackItem::Term(ask_arg(rt, term, 1)));
              stack.push(StackItem::Str(" ".to_string()));
              stack.push(StackItem::Term(ask_arg(rt, term, 0)));
            }
            SUP => {
              output.push("{".to_string());
              stack.push(StackItem::Str("}".to_string()));
              //let kind = get_ext(term);
              stack.push(StackItem::Term(ask_arg(rt, term, 1)));
              stack.push(StackItem::Str(" ".to_string()));
              stack.push(StackItem::Term(ask_arg(rt, term, 0)));
            }
            OP2 => {
              let oper = get_ext(term);
              let symb = match oper {
                ADD => "+",
                SUB => "-",
                MUL => "*",
                DIV => "/",
                MOD => "%",
                AND => "&",
                OR  => "|",
                XOR => "^",
                SHL => "<<",
                SHR => ">>",
                LTN => "<",
                LTE => "<=",
                EQL => "=",
                GTE => ">=",
                GTN => ">",
                NEQ => "!=",
                _        => "?",
              };
              output.push(format!("({}", symb));
              stack.push(StackItem::Str(")".to_string()));
              stack.push(StackItem::Term(ask_arg(rt, term, 1)));
              stack.push(StackItem::Str(" ".to_string()));
              stack.push(StackItem::Term(ask_arg(rt, term, 0)));
            }
            NUM => {
              let numb = get_num(term);
              output.push(format!("#{}", numb));
            }
            CTR => {
              let name = get_ext(term);
              let mut arit = rt.get_arity(name);
              let mut name = view_name(name);
              // Pretty print names
              if name == "Name" && arit == 1 {
                let arg = ask_arg(rt, term, 0);
                if get_tag(arg) == NUM {
                  name = format!("Name '{}'", view_name(get_num(arg)));
                  arit = 0; // erase arit to avoid for
                }
              }
              output.push(format!("{{{}", name));
              stack.push(StackItem::Str("}".to_string()));
              
              for i in (0..arit).rev() {
                stack.push(StackItem::Term(ask_arg(rt, term, i)));
                stack.push(StackItem::Str(" ".to_string()));
      
              }
            }
            FUN => {
              let func = get_ext(term);
              output.push(format!("({}", u128_to_name(func)));
              stack.push(StackItem::Str(")".to_string()));
              let arit = rt.get_arity(func);
              for i in (0..arit).rev() {
                stack.push(StackItem::Term(ask_arg(rt, term, i)));
                stack.push(StackItem::Str(" ".to_string()));
              }
            }
            ERA => {
              output.push(String::from("*"));
            }
            _ => output.push(format!("?g({})", get_tag(term))),
          }
        }
        }
      }

    let res = output.join("");
    return res;

  }

  let mut text = find_lets(rt, term, &mut names, focus);
  text.push_str( &go(rt, term, &names, focus));
  text
}

pub fn readback(rt: &Runtime, term: Ptr) -> Term {
  enum StackItem {
    Term(Ptr),
    Resolver(Ptr),
  }
  let mut names: HashMap<u128, String> = HashMap::new();
  fn dups(
    rt: &Runtime,
    term: Ptr,
    names: &mut HashMap<u128, String>,
  ) -> Term {
    let mut lets: HashMap<u128, u128> = HashMap::new();
    let mut kinds: HashMap<u128, u128> = HashMap::new();
    let mut count: u128 = 0;
    let mut stack = vec![term];
    while !stack.is_empty() {
      let term = stack.pop().unwrap();
      match get_tag(term) {
        LAM => {
          names.insert(get_loc(term, 0), format!("{}", count));
          count += 1;
          stack.push(ask_arg(rt, term, 1));
        }
        APP => {
          stack.push(ask_arg(rt, term, 1));
          stack.push(ask_arg(rt, term, 0));
        }
        SUP => {
          stack.push(ask_arg(rt, term, 1));
          stack.push(ask_arg(rt, term, 0));
        }
        DP0 => {
          if let hash_map::Entry::Vacant(e) = lets.entry(get_loc(term, 0)) {
            names.insert(get_loc(term, 0), format!("{}", count));
            count += 1;
            kinds.insert(get_loc(term, 0), get_ext(term));
            e.insert(get_loc(term, 0));
            stack.push(ask_arg(rt, term, 2));
          }
        }
        DP1 => {
          if let hash_map::Entry::Vacant(e) = lets.entry(get_loc(term, 0)) {
            names.insert(get_loc(term, 0), format!("{}", count));
            count += 1;
            kinds.insert(get_loc(term, 0), get_ext(term));
            e.insert(get_loc(term, 0));
            stack.push(ask_arg(rt, term, 2));
          }
        }
        OP2 => {
          stack.push(ask_arg(rt, term, 1));
          stack.push(ask_arg(rt, term, 0));
        }
        CTR | FUN => {
          let arity = rt.get_arity(get_ext(term));
          for i in (0..arity).rev() {
            stack.push(ask_arg(rt, term, i));
          }
        }
        _ => {}
      }
    }

    let cont = expr(rt, term, &names);
    if lets.is_empty() {
      cont
    } else {
      let mut output = Term::Var { name: 0 };
      for (i, (_key, pos)) in lets.iter().enumerate() {
        // todo: reverse
        let what = String::from("?h");
        //let kind = kinds.get(&key).unwrap_or(&0);
        let name = names.get(&pos).unwrap_or(&what);
        let nam0 = if ask_lnk(rt, pos + 0) == Era() { String::from("*") } else { format!("a{}", name) };
        let nam1 = if ask_lnk(rt, pos + 1) == Era() { String::from("*") } else { format!("b{}", name) };
        let expr = expr(rt, ask_lnk(rt, pos + 2), &names);

        if i == 0 {
          output = Term::Dup { nam0: name_to_u128(&nam0), nam1: name_to_u128(&nam1), expr: Box::new(expr), body: Box::new(cont.clone()) };
        } else {
          output = Term::Dup { nam0: name_to_u128(&nam0), nam1: name_to_u128(&nam1), expr: Box::new(expr), body: Box::new(output) };
        }
      }
      output
    }
  }

  fn expr(rt: &Runtime, term: Ptr, names: &HashMap<u128, String>) -> Term {
    let mut stack = vec![StackItem::Term(term)];
    let mut output = Vec::new();
    while !stack.is_empty() {
      let item = stack.pop().unwrap();
      match item {
        StackItem::Resolver(term) => {
          match get_tag(term) {
            CTR => {
              let func = get_ext(term);
              let arit = rt.get_arity(func);
              let mut args = Vec::new();
              for i in 0..arit {
                args.push(output.pop().unwrap());
              }
              output.push(Term::Ctr { name: func, args });
            },
            LAM => {
              let name = format!("x{}", names.get(&get_loc(term, 0)).unwrap_or(&String::from("?")));
              let body = Box::new(output.pop().unwrap());
              output.push(Term::Lam { name: name_to_u128(&name), body });
            }
            APP => {
              let argm = Box::new(output.pop().unwrap());
              let func = Box::new(output.pop().unwrap());
              output.push(Term::App { func , argm });
            }
            OP2 => {
              let oper = get_ext(term);
              let symb = match oper {
                ADD => "+",
                SUB => "-",
                MUL => "*",
                DIV => "/",
                MOD => "%",
                AND => "&",
                OR  => "|",
                XOR => "^",
                SHL => "<<",
                SHR => ">>",
                LTN => "<",
                LTE => "<=",
                EQL => "=",
                GTE => ">=",
                GTN => ">",
                NEQ => "!=",
                _   => "?",
              };
              let val1 = Box::new(output.pop().unwrap());
              let val0 = Box::new(output.pop().unwrap());
              output.push(Term::Op2 { oper, val0, val1 })
            }
            FUN => {
              let func = get_ext(term);
              let arit = rt.get_arity(func);
              let mut args = Vec::new();
              for i in 0..arit {
                args.push(output.pop().unwrap());
              }
              output.push(Term::Fun { name: func, args });
            }
            _ => panic!("Term not valid in readback"),
          }
        },
        StackItem::Term(term) =>
          match get_tag(term) {
            DP0 => {
              let name = format!("a{}", names.get(&get_loc(term, 0)).unwrap_or(&String::from("?a")));
              output.push(Term::Var { name: name_to_u128(&name) });
            }
            DP1 => {
              let name = format!("b{}", names.get(&get_loc(term, 0)).unwrap_or(&String::from("?b")));
              output.push(Term::Var { name: name_to_u128(&name) });
            }
            VAR => {
              let name = format!("x{}", names.get(&get_loc(term, 0)).unwrap_or(&String::from("?x")));
              output.push(Term::Var { name: name_to_u128(&name) });
            }
            LAM => {
              let name = format!("x{}", names.get(&get_loc(term, 0)).unwrap_or(&String::from("?")));
              stack.push(StackItem::Resolver(term));
              stack.push(StackItem::Term(ask_arg(rt, term, 1)));
            }
            APP => {
              stack.push(StackItem::Resolver(term));
              stack.push(StackItem::Term(ask_arg(rt, term, 1)));
              stack.push(StackItem::Term(ask_arg(rt, term, 0)));
            }
            SUP => {}
            OP2 => {
              stack.push(StackItem::Resolver(term));
              stack.push(StackItem::Term(ask_arg(rt, term, 1)));
              stack.push(StackItem::Term(ask_arg(rt, term, 0)));
            }
            NUM => {
              let numb = get_num(term);
              output.push(Term::Num { numb });
            }
            CTR => {
              let func = get_ext(term);
              let arit = rt.get_arity(func);
              stack.push(StackItem::Resolver(term));
              for i in 0..arit {
                stack.push(StackItem::Term(ask_arg(rt, term, i)));
              }
            }
            FUN => {
              let func = get_ext(term);
              let arit = rt.get_arity(func);
              stack.push(StackItem::Resolver(term));
              for i in 0..arit {
                stack.push(StackItem::Term(ask_arg(rt, term, i)));
              }
            }
            ERA => {}
            _ => {}
          }
        }
      }

    let res = output.pop().unwrap();
    return res;

  }

  dups(rt, term, &mut names)
}

// Parsing
// -------

fn head(code: &str) -> char {
  return code.chars().take(1).last().unwrap_or('\0');
}

fn tail(code: &str) -> &str {
  if code.len() > 0 {
    return &code[head(code).len_utf8()..];
  } else {
    return "";
  }
}

fn drop(code: &str, amount: u128) -> &str {
  let mut code = code;
  for _ in 0 .. amount {
    code = tail(code);
  }
  return code;
}

fn nth(code: &str, index: u128) -> char {
  return head(drop(code, index));
}

fn skip(code: &str) -> &str {
  let mut code = code;
  loop {
    if head(code) == ' ' || head(code) == '\n' {
      while head(code) == ' ' || head(code) == '\n' {
        code = tail(code);
      }
      continue;
    }
    if head(code) == '/' && nth(code,1) == '/' {
      while head(code) != '\n' && head(code) != '\0' {
        code = tail(code);
      }
      continue;
    }
    break;
  }
  return code;
}

fn hash(name: &str) -> u128 {
  let mut hasher = hash_map::DefaultHasher::new();
  name.hash(&mut hasher);
  hasher.finish() as u128
}

fn is_name_char(chr: char) -> bool {
  return chr == '_' || chr == '.'
      || chr >= 'a' && chr <= 'z'
      || chr >= 'A' && chr <= 'Z'
      || chr >= '0' && chr <= '9';
}

pub fn read_char(code: &str, chr: char) -> (&str, ()) {
  let code = skip(code);
  if head(code) == chr {
    return (tail(code), ());
  } else {
    panic!("Expected '{}', found '{}'. Context:\n\x1b[2m{}\x1b[0m", chr, head(code), code.chars().take(256).collect::<String>());
  }
}

pub fn read_numb(code: &str) -> (&str, u128) {
  let mut code = skip(code);
  if head(code) == 'x' {
    code = tail(code);
    let mut numb = 0;
    let mut code = code;
    loop {
      if head(code) >= '0' && head(code) <= '9' {
        numb = numb * 16 + head(code) as u128 - 0x30;
        code = tail(code);
      } else if head(code) >= 'a' && head(code) <= 'f' {
        numb = numb * 16 + head(code) as u128 - 0x61 + 10;
        code = tail(code);
      } else if head(code) >= 'A' && head(code) <= 'F' {
        numb = numb * 16 + head(code) as u128 - 0x41 + 10;
        code = tail(code);
      } else {
        break;
      }
    }
    return (code, numb);
  } else {
    let mut numb = 0;
    while head(code) >= '0' && head(code) <= '9' {
      numb = numb * 10 + head(code) as u128 - 0x30;
      code = tail(code);
    }
    return (code, numb);
  }
}

pub fn read_name(code: &str) -> (&str, u128) {
  let code = skip(code);
  let mut name = String::new();
  if head(code) == '~' {
    return (tail(code), VAR_NONE);
  } else {
    let mut code = code;
    while is_name_char(head(code)) {
      name.push(head(code));
      code = tail(code);
    }
    if name.is_empty() {
      panic!("Expected identifier, found `{}`.", head(code));
    }
    // TODO: check identifier size and propagate error
    return (code, name_to_u128(&name));
  }
}

pub fn read_hex(code: &str) -> (&str, Vec<u8>) {
  let mut data : Vec<u8> = Vec::new();
  let mut code = skip(code);
  while nth(code,0).is_ascii_hexdigit() && nth(code,1).is_ascii_hexdigit() {
    data.append(&mut hex::decode(&String::from_iter([nth(code,0),nth(code,1)])).unwrap());
    code = drop(code, 2);
  }
  return (code, data);
}

/// Converts a name to a number, using the following table:
/// ```
/// '.'       =>  0
/// '0' - '9' =>  1 to 10
/// 'A' - 'Z' => 11 to 36
/// 'a' - 'z' => 37 to 62
/// '_'       => 63
/// ```
pub fn name_to_u128(name: &str) -> u128 {
  let mut num: u128 = 0;
  for (i, chr) in name.chars().enumerate() {
    debug_assert!(i < 20, "Name too big: `{}`.", name);
    if chr == '.' {
      num = num * 64 + 0;
    } else if chr >= '0' && chr <= '9' {
      num = num * 64 + 1 + chr as u128 - '0' as u128;
    } else if chr >= 'A' && chr <= 'Z' {
      num = num * 64 + 11 + chr as u128 - 'A' as u128;
    } else if chr >= 'a' && chr <= 'z' {
      num = num * 64 + 37 + chr as u128 - 'a' as u128;
    } else if chr == '_' {
      num = num * 64 + 63;
    }
  }
  return num;
}

/// Inverse of `name_to_u128`
pub fn u128_to_name(num: u128) -> String {
  let mut name = String::new();
  let mut num = num;
  while num > 0 {
    let chr = (num % 64) as u8;
    let chr =
        match chr {
            0         => '.',
            1  ..= 10 => (chr -  1 + b'0') as char,
            11 ..= 36 => (chr - 11 + b'A') as char,
            37 ..= 62 => (chr - 37 + b'a') as char,
            63        => '_',
            64 ..     => panic!("impossible character value")
        };
    name.push(chr);
    num = num / 64;
  }
  name.chars().rev().collect()
}

pub fn read_until<A>(code: &str, stop: char, read: fn(&str) -> (&str, A)) -> (&str, Vec<A>) {
  let mut elems = Vec::new();
  let mut code = code;
  while code.len() > 0 && head(skip(code)) != stop {
    let (new_code, elem) = read(code);
    code = new_code;
    elems.push(elem);
  }
  code = tail(skip(code));
  return (code, elems);
}

pub fn read_term(code: &str) -> (&str, Term) {
  let code = skip(code);
  match head(code) {
    '@' => {
      let code         = tail(code);
      let (code, name) = read_name(code);
      let (code, body) = read_term(code);
      return (code, Term::Lam { name, body: Box::new(body) });
    },
    '(' => {
      let code = tail(code);
      let (code, oper) = read_oper(code);
      if let Some(oper) = oper {
        let code = tail(code);
        let (code, val0) = read_term(code);
        let (code, val1) = read_term(code);
        let (code, unit) = read_char(code, ')');
        return (code, Term::Op2 { oper: oper, val0: Box::new(val0), val1: Box::new(val1) });
      } else if head(code) == '!' {
        let code = tail(code);
        let (code, func) = read_term(code);
        let (code, argm) = read_term(code);
        let (code, unit) = read_char(code, ')');
        return (code, Term::App { func: Box::new(func), argm: Box::new(argm) });
      } else {
        let (code, name) = read_name(code);
        let (code, args) = read_until(code, ')', read_term);
        // TODO: check function name size _on direct calling_, and propagate error
        return (code, Term::Fun { name, args });
      }
    },
    '{' => {
      let code = tail(code);
      let (code, name) = read_name(code);
      let (code, args) = read_until(code, '}', read_term);
      return (code, Term::Ctr { name, args });
    },
    '[' => {
      let code = tail(code);
      let (code, vals) = read_until(code, ']', read_term);
      if vals.len() <= 12 { 
        return (code, Term::Ctr {
          name: name_to_u128(&format!("Tuple{}", vals.len())),
          args: vals
        });
      } else {
        panic!("Tuple too long.");
      }
    },
    '#' => {
      let code = tail(code);
      let (code, numb) = read_numb(code);
      return (code, Term::Num { numb });
    },
    '\'' => {
      let code = tail(code);
      let (code, numb) = read_name(code);
      let (code, unit) = read_char(code, '\'');
      return (code, Term::Num { numb });
    },
    '!' => {
      let code = tail(code);
      let (code, macro_name) = read_name(code);
      match macro_name {
        MC_DONE => {
          let (code, expr) = read_term(code);
          return (code, Term::Ctr {
            name: name_to_u128("IO.DONE"),
            args: vec![expr],
          });
        }
        MC_TAKE => {
          let (code, bind) = read_name(code);
          let (code, then) = read_term(code);
          return (code, Term::Ctr {
            name: name_to_u128("IO.TAKE"),
            args: vec![Term::Lam { name: bind, body: Box::new(then) }],
          });
        }
        MC_LOAD => {
          let (code, bind) = read_name(code);
          let (code, then) = read_term(code);
          return (code, Term::Fun {
            name: name_to_u128("IO.load"), // attention: lowercase, because it is a function call
            args: vec![Term::Lam { name: bind, body: Box::new(then) }],
          });
        }
        MC_SAVE => {
          let (code, expr) = read_term(code);
          let (code, then) = read_term(code);
          return (code, Term::Ctr {
            name: name_to_u128("IO.SAVE"),
            args: vec![expr, Term::Lam { name: VAR_NONE, body: Box::new(then) }],
          });
        }
        MC_CALL => {
          let (code, bind) = read_name(code);
          let (code, func) = read_term(code);
          let (code, args) = read_term(code);
          let (code, then) = read_term(code);
          return (code, Term::Ctr {
            name: name_to_u128("IO.CALL"),
            args: vec![func, args, Term::Lam { name: bind, body: Box::new(then) }],
          });
        }
        MC_NAME => {
          let (code, bind) = read_name(code);
          let (code, then) = read_term(code);
          return (code, Term::Ctr {
            name: name_to_u128("IO.NAME"),
            args: vec![Term::Lam { name: bind, body: Box::new(then) }],
          });
        }
        MC_FROM => {
          let (code, bind) = read_name(code);
          let (code, then) = read_term(code);
          return (code, Term::Ctr {
            name: name_to_u128("IO.FROM"),
            args: vec![Term::Lam { name: bind, body: Box::new(then) }],
          });
        }
        _ => {
          panic!("Unknown macro: {}.", u128_to_name(macro_name));
        }
      }
    },
    _ => {
      if let ('d','u','p',' ') = (nth(code,0), nth(code,1), nth(code,2), nth(code,3)) {
        let code = drop(code,3);
        let (code, nam0) = read_name(code);
        let (code, nam1) = read_name(code);
        let (code, unit) = read_char(code, '=');
        let (code, expr) = read_term(code);
        let (code, unit) = read_char(code, ';');
        let (code, body) = read_term(code);
        return (code, Term::Dup { nam0, nam1, expr: Box::new(expr), body: Box::new(body) });
      } else {
        let (code, name) = read_name(code);
        return (code, Term::Var { name });
      }
    }
  }
}

pub fn read_oper(in_code: &str) -> (&str, Option<u128>) {
  let code = skip(in_code);
  match head(code) {
    // Should not match with `~`
    '+' => (tail(code), Some(ADD)),
    '-' => (tail(code), Some(SUB)),
    '*' => (tail(code), Some(MUL)),
    '/' => (tail(code), Some(DIV)),
    '%' => (tail(code), Some(MOD)),
    '&' => (tail(code), Some(AND)),
    '|' => (tail(code), Some(OR)),
    '^' => (tail(code), Some(XOR)),
    '<' => match head(tail(code)) {
      '=' => (tail(tail(code)), Some(LTE)),
      '<' => (tail(tail(code)), Some(SHL)),
      _   => (code, Some(LTN)),
    },
    '>' => match head(tail(code)) {
      '=' => (tail(tail(code)), Some(GTE)),
      '>' => (tail(tail(code)), Some(SHR)),
      _   => (code, Some(GTN)),
    },
    '=' => match head(tail(code)) {
      '=' => (tail(tail(code)), Some(EQL)),
      _   => (code, None),
    },
    '!' => match head(tail(code)) {
      '=' => (tail(tail(code)), Some(NEQ)),
      _   => (code, None),
    },
    _ => (code, None),
  }
}

pub fn read_rule(code: &str) -> (&str, Rule) {
  let (code, lhs) = read_term(code);
  let (code, ())  = read_char(code, '=');
  let (code, rhs) = read_term(code);
  return (code, Rule{lhs, rhs});
}

pub fn read_rules(code: &str) -> (&str, Vec<Rule>) {
  let (code, rules) = read_until(code, '\0', read_rule);
  return (code, rules);
}

pub fn read_func(code: &str) -> (&str, CompFunc) {
  let (code, rules) = read_until(code, '\0', read_rule);
  if let Some(func) = build_func(&rules, false) {
    return (code, func);
  } else {
    panic!("Couldn't parse function.");
  }
}

pub fn read_statement(code: &str) -> (&str, Statement) {
  let code = skip(code);
  match (nth(code,0), nth(code,1), nth(code,2)) {
    ('f','u','n') => {
      let code = drop(code,3);
      let (code, unit) = read_char(code, '(');
      let (code, name) = read_name(code);
      let (code, args) = read_until(code, ')', read_name);
      let (code, unit) = read_char(code, '{');
      let (code, func) = read_until(code, '}', read_rule);
      let code = skip(code);
      if let ('w','i','t','h') = (nth(code,0), nth(code,1), nth(code,2), nth(code,3)) {
        let code = drop(code,4);
        let (code, unit) = read_char(code, '{');
        let (code, init) = read_term(code);
        let (code, unit) = read_char(code, '}');
        return (code, Statement::Fun { name, args, func, init });
      } else {
        return (code, Statement::Fun { name, args, func, init: Term::Num { numb: 0 } });
      }
    }
    ('c','t','r') => {
      let code = drop(code,3);
      let (code, unit) = read_char(code, '{');
      let (code, name) = read_name(code);
      let (code, args) = read_until(code, '}', read_name);
      return (code, Statement::Ctr { name, args });
    }
    ('r','u','n') => {
      let code = drop(code,3);
      let (code, unit) = read_char(code, '{');
      let (code, expr) = read_term(code);
      let (code, unit) = read_char(code, '}');
      let code = skip(code);
      if let ('s','i','g','n') = (nth(code,0), nth(code,1), nth(code,2), nth(code,3)) {
        let code = drop(code,4);
        let (code, unit) = read_char(code, '{');
        let (code, sign) = read_hex(code);
        let (code, unit) = read_char(code, '}');
        if sign.len() == 65 {
          return (code, Statement::Run { expr, sign: Some(crypto::Signature(sign.as_slice().try_into().unwrap()))  });
        } else {
          panic!("Wrong signature size.");
        }
      } else {
        return (code, Statement::Run { expr, sign: None });
      }
    }
    _ => {
      panic!("Couldn't parse statement.");
    }
  }
}

pub fn read_statements(code: &str) -> (&str, Vec<Statement>) {
  let (code, statements) = read_until(code, '\0', read_statement);
  //for statement in &statements {
    //println!("... statement {}", view_statement(statement));
  //}
  return (code, statements);
}

// View
// ----

pub fn view_name(name: u128) -> String {
  if name == VAR_NONE {
    return "~".to_string();
  } else {
    return u128_to_name(name);
  }
}

pub fn view_term(term: &Term) -> String {
  match term {
    Term::Var { name } => {
      return view_name(*name);
    }
    Term::Dup { nam0, nam1, expr, body } => {
      let nam0 = view_name(*nam0);
      let nam1 = view_name(*nam1);
      let expr = view_term(expr);
      let body = view_term(body);
      return format!("dup {} {} = {}; {}", nam0, nam1, expr, body);
    }
    Term::Lam { name, body } => {
      let name = view_name(*name);
      let body = view_term(body);
      return format!("@{} {}", name, body);
    }
    Term::App { func, argm } => {
      let func = view_term(func);
      let argm = view_term(argm);
      return format!("(! {} {})", func, argm);
    }
    Term::Ctr { name, args } => {
      let name = view_name(*name);
      // Pretty print names
      if name == "Name" && args.len() == 1 {
        if let Term::Num { numb } = args[0] {
          return format!("{{Name '{}'}}", view_name(numb));
        }
      }
      let args = args.iter().map(|x| format!(" {}", view_term(x))).collect::<Vec<String>>().join("");
      return format!("{{{}{}}}", name, args);
    }
    Term::Fun { name, args } => {
      let name = view_name(*name);
      let args = args.iter().map(|x| format!(" {}", view_term(x))).collect::<Vec<String>>().join("");
      return format!("({}{})", name, args);
    }
    Term::Num { numb } => {
      // If it has 26-30 bits, pretty-print as a name
      //if *numb > 0x3FFFFFF && *numb <= 0x3FFFFFFF {
        //return format!("@{}", view_name(*numb));
      //} else {
        return format!("#{}", numb);
      //}
    }
    Term::Op2 { oper, val0, val1 } => {
      let oper = view_oper(oper);
      let val0 = view_term(val0);
      let val1 = view_term(val1);
      return format!("({} {} {})", oper, val0, val1);
    }
  }
}

pub fn view_oper(oper: &u128) -> String {
  match *oper {
    ADD => "+",
    SUB => "-",
    MUL => "*",
    DIV => "/",
    MOD => "%",
    AND => "&",
    OR  => "|",
    XOR => "^",
    SHL => "<<",
    SHR => ">>",
    LTN => "<",
    LTE => "<=",
    EQL => "==",
    GTE => ">=",
    GTN => ">",
    NEQ => "!=",
    _   => "??",
  }.to_string()
}

pub fn view_statement(statement: &Statement) -> String {
  match statement {
    Statement::Fun { name, args, func, init } => {
      let name = u128_to_name(*name);
      let func = func.iter().map(|x| format!("  {} = {}", view_term(&x.lhs), view_term(&x.rhs))).collect::<Vec<String>>().join("\n");
      let args = args.iter().map(|x| u128_to_name(*x)).collect::<Vec<String>>().join(" ");
      let init = view_term(init);
      return format!("fun ({} {}) {{\n{}\n}} = {}", name, args, func, init);
    }
    Statement::Ctr { name, args } => {
      // correct:
      let name = u128_to_name(*name);
      let args = args.iter().map(|x| u128_to_name(*x)).collect::<Vec<String>>().join(" ");
      return format!("ctr {{{} {}}}", name, args);
    }
    Statement::Run { expr, sign } => {
      let expr = view_term(expr);
      match sign {
        None => format!("run {{\n  {}\n}}", expr),
        Some(sign) => format!("run {{\n  {}\n}} sign {{\n  {}\n}}", expr, hex::encode(sign.0)),
      }
    }
  }
}

pub fn view_statements(statements: &[Statement]) -> String {
  let mut result = String::new();
  for statement in statements {
    result.push_str(&view_statement(statement));
    result.push_str("\n");
  }
  return result;
}

// Hashing
// -------

pub fn hash_term(term: &Term) -> crypto::Hash {
  crypto::keccak256(&util::bitvec_to_bytes(&bits::serialized_term(&term)))
}

// Tests
// -----

// Serializes, deserializes and evaluates statements
pub fn test_statements(statements: &[Statement]) {
  let str_0 = view_statements(statements);
  let str_1 = view_statements(&crate::bits::deserialized_statements(&crate::bits::serialized_statements(&statements)));

  println!("[Evaluation] {}", if str_0 == str_1 { "" } else { "(note: serialization error, please report)" });
  let mut rt = init_runtime();
  let init = Instant::now();
  rt.run_statements(&statements);
  println!();

  println!("[Stats]");
  println!("- cost: {} mana ({} rewrites)", rt.get_mana(), rt.get_rwts());
  println!("- size: {} words", rt.get_size());
  println!("- time: {} ms", init.elapsed().as_millis());
}

pub fn test_statements_from_code(code: &str) {
  test_statements(&read_statements(code).1);
}

pub fn test_statements_from_file(file: &str) {
  test_statements_from_code(&std::fs::read_to_string(file).expect("file not found"));
}<|MERGE_RESOLUTION|>--- conflicted
+++ resolved
@@ -1382,18 +1382,11 @@
               self.draw();
               return Ok(());
             }
-<<<<<<< HEAD
-=======
-          } else {
-            let err = format!("Function {} didn't pass the checks", u128_to_name(*name));
-            println!("- {}", err);
-            self.undo();
-            return Err(err);
->>>>>>> 987250c0
           }
-          println!("- fun {} fail: doesn't pass the checks", u128_to_name(*name));
+          let err = format!("Function {} didn't pass the checks", u128_to_name(*name));
+          println!("- {}", err);
           self.undo();
-          return;
+          return Err(err);
         }
         let err = format!("Function {} already exists", u128_to_name(*name));
         println!("- {}", err);
