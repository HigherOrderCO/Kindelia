--- conflicted
+++ resolved
@@ -1481,7 +1481,6 @@
   }
 }
 
-<<<<<<< HEAD
 impl Indxs {
   fn write(&mut self, name: Name, pos: u128) {
     self.indxs.insert(*name, pos);
@@ -1521,10 +1520,7 @@
 }
 
 
-pub fn init_runtime(heaps_path: PathBuf) -> Runtime {
-=======
 pub fn init_runtime(heaps_path: PathBuf, init_stmts: &[Statement]) -> Runtime {
->>>>>>> d6aff695
   // Default runtime store path
   std::fs::create_dir_all(&heaps_path).unwrap(); // TODO: handle unwrap
   let mut heap = Vec::new();
