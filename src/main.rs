--- conflicted
+++ resolved
@@ -31,15 +31,9 @@
 // Starts the node process
 fn main() -> Result<(), String> {
   return run_cli();
-<<<<<<< HEAD
   // start_node(dirs::home_dir().unwrap().join(".kindelia"), Some("example/simple.kdl".to_string()));
   // return Ok(());
-  //hvm::test("./example/example.kindelia");
-=======
-  //start_node(dirs::home_dir().unwrap().join(".kindelia"), Some("example/simple.kdl".to_string()));
-  //return Ok(());
   //hvm::test_statements_from_file("./example/simple.kdl");
->>>>>>> 7861f46b
   //return Ok(());
 }
 
