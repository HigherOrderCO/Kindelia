--- conflicted
+++ resolved
@@ -1,19 +1,5 @@
 #![allow(clippy::single_component_path_imports)]
 mod cli;
-<<<<<<< HEAD
-mod common;
-mod constants;
-mod crypto;
-mod hvm;
-mod net;
-mod node;
-mod util;
-mod persistence;
-
-#[cfg(feature = "events")]
-mod events;
-=======
->>>>>>> d6aff695
 
 pub use clap::{Parser, Subcommand};
 
